// Copyright (c) 2011-present, Facebook, Inc.  All rights reserved.
//  This source code is licensed under both the GPLv2 (found in the
//  COPYING file in the root directory) and Apache 2.0 License
//  (found in the LICENSE.Apache file in the root directory).

#ifndef ROCKSDB_LITE

#include "options/options_parser.h"

#include <cmath>
#include <map>
#include <string>
#include <utility>
#include <vector>

#include "file/read_write_util.h"
#include "file/writable_file_writer.h"
#include "options/cf_options.h"
#include "options/db_options.h"
#include "options/options_helper.h"
#include "port/port.h"
#include "rocksdb/convenience.h"
#include "rocksdb/db.h"
<<<<<<< HEAD
#include "table/block_based/block_based_table_factory.h"
=======
#include "rocksdb/utilities/options_type.h"
>>>>>>> ed431616
#include "test_util/sync_point.h"
#include "util/cast_util.h"
#include "util/string_util.h"

namespace ROCKSDB_NAMESPACE {

static const std::string option_file_header =
    "# This is a RocksDB option file.\n"
    "#\n"
    "# For detailed file format spec, please refer to the example file\n"
    "# in examples/rocksdb_option_file_example.ini\n"
    "#\n"
    "\n";

Status PersistRocksDBOptions(const DBOptions& db_opt,
                             const std::vector<std::string>& cf_names,
                             const std::vector<ColumnFamilyOptions>& cf_opts,
                             const std::string& file_name, FileSystem* fs) {
  ConfigOptions
      config_options;  // Use default for escaped(true) and check (exact)
  config_options.delimiter = "\n  ";
<<<<<<< HEAD
=======
  // Do not invoke PrepareOptions when we are doing validation.
  config_options.invoke_prepare_options = false;
>>>>>>> ed431616
  // If a readahead size was set in the input options, use it
  if (db_opt.log_readahead_size > 0) {
    config_options.file_readahead_size = db_opt.log_readahead_size;
  }
  return PersistRocksDBOptions(config_options, db_opt, cf_names, cf_opts,
                               file_name, fs);
}

Status PersistRocksDBOptions(const ConfigOptions& config_options_in,
                             const DBOptions& db_opt,
                             const std::vector<std::string>& cf_names,
                             const std::vector<ColumnFamilyOptions>& cf_opts,
                             const std::string& file_name, FileSystem* fs) {
  ConfigOptions config_options = config_options_in;
  config_options.delimiter = "\n  ";  // Override the default to nl

  TEST_SYNC_POINT("PersistRocksDBOptions:start");
  if (cf_names.size() != cf_opts.size()) {
    return Status::InvalidArgument(
        "cf_names.size() and cf_opts.size() must be the same");
  }
  std::unique_ptr<FSWritableFile> wf;

  Status s =
      fs->NewWritableFile(file_name, FileOptions(), &wf, nullptr);
  if (!s.ok()) {
    return s;
  }
  std::unique_ptr<WritableFileWriter> writable;
  writable.reset(new WritableFileWriter(std::move(wf), file_name, EnvOptions(),
                                        nullptr /* statistics */));

  std::string options_file_content;

  s = writable->Append(option_file_header + "[" +
                       opt_section_titles[kOptionSectionVersion] +
                       "]\n"
                       "  rocksdb_version=" +
                       ToString(ROCKSDB_MAJOR) + "." + ToString(ROCKSDB_MINOR) +
                       "." + ToString(ROCKSDB_PATCH) + "\n");
  if (s.ok()) {
    s = writable->Append(
        "  options_file_version=" + ToString(ROCKSDB_OPTION_FILE_MAJOR) + "." +
        ToString(ROCKSDB_OPTION_FILE_MINOR) + "\n");
  }
  if (s.ok()) {
    s = writable->Append("\n[" + opt_section_titles[kOptionSectionDBOptions] +
                         "]\n  ");
  }

  if (s.ok()) {
    s = GetStringFromDBOptions(config_options, db_opt, &options_file_content);
  }
  if (s.ok()) {
    s = writable->Append(options_file_content + "\n");
  }

  for (size_t i = 0; s.ok() && i < cf_opts.size(); ++i) {
    // CFOptions section
    s = writable->Append("\n[" + opt_section_titles[kOptionSectionCFOptions] +
                         " \"" + EscapeOptionString(cf_names[i]) + "\"]\n  ");
    if (s.ok()) {
      s = GetStringFromColumnFamilyOptions(config_options, cf_opts[i],
                                           &options_file_content);
    }
    if (s.ok()) {
      s = writable->Append(options_file_content + "\n");
    }
    // TableOptions section
    auto* tf = cf_opts[i].table_factory.get();
    if (tf != nullptr) {
      if (s.ok()) {
        s = writable->Append(
            "[" + opt_section_titles[kOptionSectionTableOptions] + tf->Name() +
            " \"" + EscapeOptionString(cf_names[i]) + "\"]\n  ");
      }
      if (s.ok()) {
        options_file_content.clear();
        s = tf->GetOptionString(config_options, &options_file_content);
      }
      if (s.ok()) {
        s = writable->Append(options_file_content + "\n");
      }
    }
  }
  if (s.ok()) {
    s = writable->Sync(true /* use_fsync */);
  }
  if (s.ok()) {
    s = writable->Close();
  }
  if (s.ok()) {
    return RocksDBOptionsParser::VerifyRocksDBOptionsFromFile(
        config_options, db_opt, cf_names, cf_opts, file_name, fs);
  }
  return s;
}

RocksDBOptionsParser::RocksDBOptionsParser() { Reset(); }

void RocksDBOptionsParser::Reset() {
  db_opt_ = DBOptions();
  db_opt_map_.clear();
  cf_names_.clear();
  cf_opts_.clear();
  cf_opt_maps_.clear();
  has_version_section_ = false;
  has_db_options_ = false;
  has_default_cf_options_ = false;
  for (int i = 0; i < 3; ++i) {
    db_version[i] = 0;
    opt_file_version[i] = 0;
  }
}

bool RocksDBOptionsParser::IsSection(const std::string& line) {
  if (line.size() < 2) {
    return false;
  }
  if (line[0] != '[' || line[line.size() - 1] != ']') {
    return false;
  }
  return true;
}

Status RocksDBOptionsParser::ParseSection(OptionSection* section,
                                          std::string* title,
                                          std::string* argument,
                                          const std::string& line,
                                          const int line_num) {
  *section = kOptionSectionUnknown;
  // A section is of the form [<SectionName> "<SectionArg>"], where
  // "<SectionArg>" is optional.
  size_t arg_start_pos = line.find("\"");
  size_t arg_end_pos = line.rfind("\"");
  // The following if-then check tries to identify whether the input
  // section has the optional section argument.
  if (arg_start_pos != std::string::npos && arg_start_pos != arg_end_pos) {
    *title = TrimAndRemoveComment(line.substr(1, arg_start_pos - 1), true);
    *argument = UnescapeOptionString(
        line.substr(arg_start_pos + 1, arg_end_pos - arg_start_pos - 1));
  } else {
    *title = TrimAndRemoveComment(line.substr(1, line.size() - 2), true);
    *argument = "";
  }
  for (int i = 0; i < kOptionSectionUnknown; ++i) {
    if (title->find(opt_section_titles[i]) == 0) {
      if (i == kOptionSectionVersion || i == kOptionSectionDBOptions ||
          i == kOptionSectionCFOptions) {
        if (title->size() == opt_section_titles[i].size()) {
          // if true, then it indicats equal
          *section = static_cast<OptionSection>(i);
          return CheckSection(*section, *argument, line_num);
        }
      } else if (i == kOptionSectionTableOptions) {
        // This type of sections has a sufffix at the end of the
        // section title
        if (title->size() > opt_section_titles[i].size()) {
          *section = static_cast<OptionSection>(i);
          return CheckSection(*section, *argument, line_num);
        }
      }
    }
  }
  return Status::InvalidArgument(std::string("Unknown section ") + line);
}

Status RocksDBOptionsParser::InvalidArgument(const int line_num,
                                             const std::string& message) {
  return Status::InvalidArgument(
      "[RocksDBOptionsParser Error] ",
      message + " (at line " + ToString(line_num) + ")");
}

Status RocksDBOptionsParser::ParseStatement(std::string* name,
                                            std::string* value,
                                            const std::string& line,
                                            const int line_num) {
  size_t eq_pos = line.find("=");
  if (eq_pos == std::string::npos) {
    return InvalidArgument(line_num, "A valid statement must have a '='.");
  }

  *name = TrimAndRemoveComment(line.substr(0, eq_pos), true);
  *value =
      TrimAndRemoveComment(line.substr(eq_pos + 1, line.size() - eq_pos - 1));
  if (name->empty()) {
    return InvalidArgument(line_num,
                           "A valid statement must have a variable name.");
  }
  return Status::OK();
}

Status RocksDBOptionsParser::Parse(const std::string& file_name, FileSystem* fs,
                                   bool ignore_unknown_options,
                                   size_t file_readahead_size) {
  ConfigOptions
      config_options;  // Use default for escaped(true) and check (exact)
  config_options.ignore_unknown_options = ignore_unknown_options;
  if (file_readahead_size > 0) {
    config_options.file_readahead_size = file_readahead_size;
  }
  return Parse(config_options, file_name, fs);
}

Status RocksDBOptionsParser::Parse(const ConfigOptions& config_options_in,
                                   const std::string& file_name,
                                   FileSystem* fs) {
  Reset();
  ConfigOptions config_options = config_options_in;

  std::unique_ptr<FSSequentialFile> seq_file;
  Status s = fs->NewSequentialFile(file_name, FileOptions(), &seq_file,
                                   nullptr);
  if (!s.ok()) {
    return s;
  }
  SequentialFileReader sf_reader(std::move(seq_file), file_name,
                                 config_options.file_readahead_size);

  OptionSection section = kOptionSectionUnknown;
  std::string title;
  std::string argument;
  std::unordered_map<std::string, std::string> opt_map;
  std::istringstream iss;
  std::string line;
  bool has_data = true;
  // we only support single-lined statement.
  for (int line_num = 1; ReadOneLine(&iss, &sf_reader, &line, &has_data, &s);
       ++line_num) {
    if (!s.ok()) {
      return s;
    }
    line = TrimAndRemoveComment(line);
    if (line.empty()) {
      continue;
    }
    if (IsSection(line)) {
      s = EndSection(config_options, section, title, argument, opt_map);
      opt_map.clear();
      if (!s.ok()) {
        return s;
      }

      // If the option file is not generated by a higher minor version,
      // there shouldn't be any unknown option.
      if (config_options.ignore_unknown_options &&
          section == kOptionSectionVersion) {
        if (db_version[0] < ROCKSDB_MAJOR || (db_version[0] == ROCKSDB_MAJOR &&
                                              db_version[1] <= ROCKSDB_MINOR)) {
          config_options.ignore_unknown_options = false;
        }
      }

      s = ParseSection(&section, &title, &argument, line, line_num);
      if (!s.ok()) {
        return s;
      }
    } else {
      std::string name;
      std::string value;
      s = ParseStatement(&name, &value, line, line_num);
      if (!s.ok()) {
        return s;
      }
      opt_map.insert({name, value});
    }
  }

  s = EndSection(config_options, section, title, argument, opt_map);
  opt_map.clear();
  if (!s.ok()) {
    return s;
  }
  return ValidityCheck();
}

Status RocksDBOptionsParser::CheckSection(const OptionSection section,
                                          const std::string& section_arg,
                                          const int line_num) {
  if (section == kOptionSectionDBOptions) {
    if (has_db_options_) {
      return InvalidArgument(
          line_num,
          "More than one DBOption section found in the option config file");
    }
    has_db_options_ = true;
  } else if (section == kOptionSectionCFOptions) {
    bool is_default_cf = (section_arg == kDefaultColumnFamilyName);
    if (cf_opts_.size() == 0 && !is_default_cf) {
      return InvalidArgument(
          line_num,
          "Default column family must be the first CFOptions section "
          "in the option config file");
    } else if (cf_opts_.size() != 0 && is_default_cf) {
      return InvalidArgument(
          line_num,
          "Default column family must be the first CFOptions section "
          "in the optio/n config file");
    } else if (GetCFOptions(section_arg) != nullptr) {
      return InvalidArgument(
          line_num,
          "Two identical column families found in option config file");
    }
    has_default_cf_options_ |= is_default_cf;
  } else if (section == kOptionSectionTableOptions) {
    if (GetCFOptions(section_arg) == nullptr) {
      return InvalidArgument(
          line_num, std::string(
                        "Does not find a matched column family name in "
                        "TableOptions section.  Column Family Name:") +
                        section_arg);
    }
  } else if (section == kOptionSectionVersion) {
    if (has_version_section_) {
      return InvalidArgument(
          line_num,
          "More than one Version section found in the option config file.");
    }
    has_version_section_ = true;
  }
  return Status::OK();
}

Status RocksDBOptionsParser::ParseVersionNumber(const std::string& ver_name,
                                                const std::string& ver_string,
                                                const int max_count,
                                                int* version) {
  int version_index = 0;
  int current_number = 0;
  int current_digit_count = 0;
  bool has_dot = false;
  for (int i = 0; i < max_count; ++i) {
    version[i] = 0;
  }
  constexpr int kBufferSize = 200;
  char buffer[kBufferSize];
  for (size_t i = 0; i < ver_string.size(); ++i) {
    if (ver_string[i] == '.') {
      if (version_index >= max_count - 1) {
        snprintf(buffer, sizeof(buffer) - 1,
                 "A valid %s can only contains at most %d dots.",
                 ver_name.c_str(), max_count - 1);
        return Status::InvalidArgument(buffer);
      }
      if (current_digit_count == 0) {
        snprintf(buffer, sizeof(buffer) - 1,
                 "A valid %s must have at least one digit before each dot.",
                 ver_name.c_str());
        return Status::InvalidArgument(buffer);
      }
      version[version_index++] = current_number;
      current_number = 0;
      current_digit_count = 0;
      has_dot = true;
    } else if (isdigit(ver_string[i])) {
      current_number = current_number * 10 + (ver_string[i] - '0');
      current_digit_count++;
    } else {
      snprintf(buffer, sizeof(buffer) - 1,
               "A valid %s can only contains dots and numbers.",
               ver_name.c_str());
      return Status::InvalidArgument(buffer);
    }
  }
  version[version_index] = current_number;
  if (has_dot && current_digit_count == 0) {
    snprintf(buffer, sizeof(buffer) - 1,
             "A valid %s must have at least one digit after each dot.",
             ver_name.c_str());
    return Status::InvalidArgument(buffer);
  }
  return Status::OK();
}

Status RocksDBOptionsParser::EndSection(
    const ConfigOptions& config_options, const OptionSection section,
    const std::string& section_title, const std::string& section_arg,
    const std::unordered_map<std::string, std::string>& opt_map) {
  Status s;
  if (section == kOptionSectionDBOptions) {
    s = GetDBOptionsFromMap(config_options, DBOptions(), opt_map, &db_opt_);
    if (!s.ok()) {
      return s;
    }
    db_opt_map_ = opt_map;
  } else if (section == kOptionSectionCFOptions) {
    // This condition should be ensured earlier in ParseSection
    // so we make an assertion here.
    assert(GetCFOptions(section_arg) == nullptr);
    cf_names_.emplace_back(section_arg);
    cf_opts_.emplace_back();
    s = GetColumnFamilyOptionsFromMap(config_options, ColumnFamilyOptions(),
                                      opt_map, &cf_opts_.back());
    if (!s.ok()) {
      return s;
    }
    // keep the parsed string.
    cf_opt_maps_.emplace_back(opt_map);
  } else if (section == kOptionSectionTableOptions) {
    assert(GetCFOptions(section_arg) != nullptr);
    auto* cf_opt = GetCFOptionsImpl(section_arg);
    if (cf_opt == nullptr) {
      return Status::InvalidArgument(
          "The specified column family must be defined before the "
          "TableOptions section:",
          section_arg);
    }
    // Ignore error as table factory deserialization is optional
<<<<<<< HEAD
    s = GetTableFactoryFromMap(
        config_options,
        section_title.substr(
            opt_section_titles[kOptionSectionTableOptions].size()),
        opt_map, &(cf_opt->table_factory));
    if (!s.ok()) {
      return s;
=======
    s = TableFactory::CreateFromString(
        config_options,
        section_title.substr(
            opt_section_titles[kOptionSectionTableOptions].size()),
        &(cf_opt->table_factory));
    if (s.ok()) {
      s = cf_opt->table_factory->ConfigureFromMap(config_options, opt_map);
      // Translate any errors (NotFound, NotSupported, to InvalidArgument
      if (s.ok() || s.IsInvalidArgument()) {
        return s;
      } else {
        return Status::InvalidArgument(s.getState());
      }
    } else {
      // Return OK for not supported table factories as TableFactory
      // Deserialization is optional.
      cf_opt->table_factory.reset();
      return Status::OK();
>>>>>>> ed431616
    }
  } else if (section == kOptionSectionVersion) {
    for (const auto& pair : opt_map) {
      if (pair.first == "rocksdb_version") {
        s = ParseVersionNumber(pair.first, pair.second, 3, db_version);
        if (!s.ok()) {
          return s;
        }
      } else if (pair.first == "options_file_version") {
        s = ParseVersionNumber(pair.first, pair.second, 2, opt_file_version);
        if (!s.ok()) {
          return s;
        }
        if (opt_file_version[0] < 1) {
          return Status::InvalidArgument(
              "A valid options_file_version must be at least 1.");
        }
      }
    }
  }
  return s;
}

Status RocksDBOptionsParser::ValidityCheck() {
  if (!has_db_options_) {
    return Status::Corruption(
        "A RocksDB Option file must have a single DBOptions section");
  }
  if (!has_default_cf_options_) {
    return Status::Corruption(
        "A RocksDB Option file must have a single CFOptions:default section");
  }

  return Status::OK();
}

std::string RocksDBOptionsParser::TrimAndRemoveComment(const std::string& line,
                                                       bool trim_only) {
  size_t start = 0;
  size_t end = line.size();

  // we only support "#" style comment
  if (!trim_only) {
    size_t search_pos = 0;
    while (search_pos < line.size()) {
      size_t comment_pos = line.find('#', search_pos);
      if (comment_pos == std::string::npos) {
        break;
      }
      if (comment_pos == 0 || line[comment_pos - 1] != '\\') {
        end = comment_pos;
        break;
      }
      search_pos = comment_pos + 1;
    }
  }

  while (start < end && isspace(line[start]) != 0) {
    ++start;
  }

  // start < end implies end > 0.
  while (start < end && isspace(line[end - 1]) != 0) {
    --end;
  }

  if (start < end) {
    return line.substr(start, end - start);
  }

  return "";
}

Status RocksDBOptionsParser::VerifyRocksDBOptionsFromFile(
<<<<<<< HEAD
    const ConfigOptions& config_options, const DBOptions& db_opt,
=======
    const ConfigOptions& config_options_in, const DBOptions& db_opt,
>>>>>>> ed431616
    const std::vector<std::string>& cf_names,
    const std::vector<ColumnFamilyOptions>& cf_opts,
    const std::string& file_name, FileSystem* fs) {
  RocksDBOptionsParser parser;
<<<<<<< HEAD
=======
  ConfigOptions config_options = config_options_in;
  config_options.invoke_prepare_options =
      false;  // No need to do a prepare for verify
>>>>>>> ed431616
  Status s = parser.Parse(config_options, file_name, fs);
  if (!s.ok()) {
    return s;
  }

  // Verify DBOptions
  s = VerifyDBOptions(config_options, db_opt, *parser.db_opt(),
                      parser.db_opt_map());
  if (!s.ok()) {
    return s;
  }

  // Verify ColumnFamily Name
  if (cf_names.size() != parser.cf_names()->size()) {
    if (config_options.sanity_level >=
        ConfigOptions::kSanityLevelLooselyCompatible) {
      return Status::InvalidArgument(
          "[RocksDBOptionParser Error] The persisted options does not have "
          "the same number of column family names as the db instance.");
    } else if (cf_opts.size() > parser.cf_opts()->size()) {
      return Status::InvalidArgument(
          "[RocksDBOptionsParser Error]",
          "The persisted options file has less number of column family "
          "names than that of the specified one.");
    }
  }
  for (size_t i = 0; i < cf_names.size(); ++i) {
    if (cf_names[i] != parser.cf_names()->at(i)) {
      return Status::InvalidArgument(
          "[RocksDBOptionParser Error] The persisted options and the db"
          "instance does not have the same name for column family ",
          ToString(i));
    }
  }

  // Verify Column Family Options
  if (cf_opts.size() != parser.cf_opts()->size()) {
    if (config_options.sanity_level >=
        ConfigOptions::kSanityLevelLooselyCompatible) {
      return Status::InvalidArgument(
          "[RocksDBOptionsParser Error]",
          "The persisted options does not have the same number of "
          "column families as the db instance.");
    } else if (cf_opts.size() > parser.cf_opts()->size()) {
      return Status::InvalidArgument(
          "[RocksDBOptionsParser Error]",
          "The persisted options file has less number of column families "
          "than that of the specified number.");
    }
  }
  for (size_t i = 0; i < cf_opts.size(); ++i) {
    s = VerifyCFOptions(config_options, cf_opts[i], parser.cf_opts()->at(i),
                        &(parser.cf_opt_maps()->at(i)));
    if (!s.ok()) {
      return s;
    }
    s = VerifyTableFactory(config_options, cf_opts[i].table_factory.get(),
                           parser.cf_opts()->at(i).table_factory.get());
    if (!s.ok()) {
      return s;
    }
  }

  return Status::OK();
}

Status RocksDBOptionsParser::VerifyDBOptions(
    const ConfigOptions& config_options, const DBOptions& base_opt,
    const DBOptions& file_opt,
    const std::unordered_map<std::string, std::string>* /*opt_map*/) {
<<<<<<< HEAD
  for (const auto& pair : db_options_type_info) {
    const auto& opt_info = pair.second;
    if (config_options.IsCheckEnabled(opt_info.GetSanityLevel())) {
      const char* base_addr =
          reinterpret_cast<const char*>(&base_opt) + opt_info.offset_;
      const char* file_addr =
          reinterpret_cast<const char*>(&file_opt) + opt_info.offset_;
      std::string mismatch;
      if (!opt_info.AreEqual(config_options, pair.first, base_addr, file_addr,
                             &mismatch) &&
          !opt_info.AreEqualByName(config_options, pair.first, base_addr,
                                   file_addr)) {
        const size_t kBufferSize = 2048;
        char buffer[kBufferSize];
        std::string base_value;
        std::string file_value;
        int offset =
            snprintf(buffer, sizeof(buffer),
                     "[RocksDBOptionsParser]: "
                     "failed the verification on ColumnFamilyOptions::%s",
                     pair.first.c_str());
        Status s = opt_info.Serialize(config_options, pair.first, base_addr,
                                      &base_value);
        if (s.ok()) {
          s = opt_info.Serialize(config_options, pair.first, file_addr,
                                 &file_value);
        }
        snprintf(buffer, sizeof(buffer),
                 "[RocksDBOptionsParser]: "
                 "failed the verification on DBOptions::%s --- "
                 "The specified one is %s while the persisted one is %s.\n",
                 pair.first.c_str(), base_value.c_str(), file_value.c_str());
        assert(offset >= 0);
        assert(static_cast<size_t>(offset) < sizeof(buffer));
        if (s.ok()) {
          snprintf(
              buffer + offset, sizeof(buffer) - static_cast<size_t>(offset),
              "--- The specified one is %s while the persisted one is %s.\n",
              base_value.c_str(), file_value.c_str());
        } else {
          snprintf(buffer + offset,
                   sizeof(buffer) - static_cast<size_t>(offset),
                   "--- Unable to re-serialize an option: %s.\n",
                   s.ToString().c_str());
        }
        return Status::InvalidArgument(Slice(buffer, strlen(buffer)));
      }
=======
  auto base_config = DBOptionsAsConfigurable(base_opt);
  auto file_config = DBOptionsAsConfigurable(file_opt);
  std::string mismatch;
  if (!base_config->AreEquivalent(config_options, file_config.get(),
                                  &mismatch)) {
    const size_t kBufferSize = 2048;
    char buffer[kBufferSize];
    std::string base_value;
    std::string file_value;
    int offset = snprintf(buffer, sizeof(buffer),
                          "[RocksDBOptionsParser]: "
                          "failed the verification on DBOptions::%s -- ",
                          mismatch.c_str());
    Status s = base_config->GetOption(config_options, mismatch, &base_value);
    if (s.ok()) {
      s = file_config->GetOption(config_options, mismatch, &file_value);
    }
    assert(offset >= 0);
    assert(static_cast<size_t>(offset) < sizeof(buffer));
    if (s.ok()) {
      snprintf(buffer + offset, sizeof(buffer) - static_cast<size_t>(offset),
               "-- The specified one is %s while the persisted one is %s.\n",
               base_value.c_str(), file_value.c_str());
    } else {
      snprintf(buffer + offset, sizeof(buffer) - static_cast<size_t>(offset),
               "-- Unable to re-serialize an option: %s.\n",
               s.ToString().c_str());
>>>>>>> ed431616
    }
    return Status::InvalidArgument(Slice(buffer, strlen(buffer)));
  }
  return Status::OK();
}

Status RocksDBOptionsParser::VerifyCFOptions(
    const ConfigOptions& config_options, const ColumnFamilyOptions& base_opt,
    const ColumnFamilyOptions& file_opt,
    const std::unordered_map<std::string, std::string>* opt_map) {
<<<<<<< HEAD
  for (const auto& pair : cf_options_type_info) {
    const auto& opt_info = pair.second;

    if (config_options.IsCheckEnabled(opt_info.GetSanityLevel())) {
      std::string mismatch;
      const char* base_addr =
          reinterpret_cast<const char*>(&base_opt) + opt_info.offset_;
      const char* file_addr =
          reinterpret_cast<const char*>(&file_opt) + opt_info.offset_;
      bool matches = opt_info.AreEqual(config_options, pair.first, base_addr,
                                       file_addr, &mismatch);
      if (!matches && opt_info.IsByName()) {
        if (opt_map == nullptr) {
          matches = true;
        } else {
          auto iter = opt_map->find(pair.first);
          if (iter == opt_map->end()) {
            matches = true;
          } else {
            matches = opt_info.AreEqualByName(config_options, pair.first,
                                              base_addr, iter->second);
          }
        }
      }
      if (!matches) {
        // The options do not match
        const size_t kBufferSize = 2048;
        char buffer[kBufferSize];
        std::string base_value;
        std::string file_value;
        Status s = opt_info.Serialize(config_options, pair.first, base_addr,
                                      &base_value);
        if (s.ok()) {
          s = opt_info.Serialize(config_options, pair.first, file_addr,
                                 &file_value);
        }
        int offset =
            snprintf(buffer, sizeof(buffer),
                     "[RocksDBOptionsParser]: "
                     "failed the verification on ColumnFamilyOptions::%s",
                     pair.first.c_str());
        assert(offset >= 0);
        assert(static_cast<size_t>(offset) < sizeof(buffer));
        if (s.ok()) {
          snprintf(
              buffer + offset, sizeof(buffer) - static_cast<size_t>(offset),
              "--- The specified one is %s while the persisted one is %s.\n",
              base_value.c_str(), file_value.c_str());
        } else {
          snprintf(buffer + offset,
                   sizeof(buffer) - static_cast<size_t>(offset),
                   "--- Unable to re-serialize an option: %s.\n",
                   s.ToString().c_str());
        }
        return Status::InvalidArgument(Slice(buffer, sizeof(buffer)));
      }  // if (! matches)
    }    // CheckSanityLevel
  }      // For each option
=======
  auto base_config = CFOptionsAsConfigurable(base_opt, opt_map);
  auto file_config = CFOptionsAsConfigurable(file_opt, opt_map);
  std::string mismatch;
  if (!base_config->AreEquivalent(config_options, file_config.get(),
                                  &mismatch)) {
    std::string base_value;
    std::string file_value;
    // The options do not match
    const size_t kBufferSize = 2048;
    char buffer[kBufferSize];
    Status s = base_config->GetOption(config_options, mismatch, &base_value);
    if (s.ok()) {
      s = file_config->GetOption(config_options, mismatch, &file_value);
    }
    int offset = snprintf(buffer, sizeof(buffer),
                          "[RocksDBOptionsParser]: "
                          "failed the verification on ColumnFamilyOptions::%s",
                          mismatch.c_str());
    assert(offset >= 0);
    assert(static_cast<size_t>(offset) < sizeof(buffer));
    if (s.ok()) {
      snprintf(buffer + offset, sizeof(buffer) - static_cast<size_t>(offset),
               "--- The specified one is %s while the persisted one is %s.\n",
               base_value.c_str(), file_value.c_str());
    } else {
      snprintf(buffer + offset, sizeof(buffer) - static_cast<size_t>(offset),
               "--- Unable to re-serialize an option: %s.\n",
               s.ToString().c_str());
    }
    return Status::InvalidArgument(Slice(buffer, sizeof(buffer)));
  }  // For each option
>>>>>>> ed431616
  return Status::OK();
}

Status RocksDBOptionsParser::VerifyTableFactory(
    const ConfigOptions& config_options, const TableFactory* base_tf,
    const TableFactory* file_tf) {
<<<<<<< HEAD
=======
  std::string mismatch;
>>>>>>> ed431616
  if (base_tf && file_tf) {
    if (config_options.sanity_level > ConfigOptions::kSanityLevelNone &&
        std::string(base_tf->Name()) != std::string(file_tf->Name())) {
      return Status::Corruption(
          "[RocksDBOptionsParser]: "
          "failed the verification on TableFactory->Name()");
    } else if (!base_tf->AreEquivalent(config_options, file_tf, &mismatch)) {
      return Status::Corruption(std::string("[RocksDBOptionsParser]:"
                                            "failed the verification on ") +
                                    base_tf->Name() + "::",
                                mismatch);
    }
<<<<<<< HEAD
    if (base_tf->Name() == BlockBasedTableFactory::kName) {
      return VerifyBlockBasedTableFactory(
          config_options,
          static_cast_with_check<const BlockBasedTableFactory,
                                 const TableFactory>(base_tf),
          static_cast_with_check<const BlockBasedTableFactory,
                                 const TableFactory>(file_tf));
    }
    // TODO(yhchiang): add checks for other table factory types
=======
>>>>>>> ed431616
  } else {
    // TODO(yhchiang): further support sanity check here
  }
  return Status::OK();
}
}  // namespace ROCKSDB_NAMESPACE

#endif  // !ROCKSDB_LITE<|MERGE_RESOLUTION|>--- conflicted
+++ resolved
@@ -21,11 +21,7 @@
 #include "port/port.h"
 #include "rocksdb/convenience.h"
 #include "rocksdb/db.h"
-<<<<<<< HEAD
-#include "table/block_based/block_based_table_factory.h"
-=======
 #include "rocksdb/utilities/options_type.h"
->>>>>>> ed431616
 #include "test_util/sync_point.h"
 #include "util/cast_util.h"
 #include "util/string_util.h"
@@ -47,11 +43,8 @@
   ConfigOptions
       config_options;  // Use default for escaped(true) and check (exact)
   config_options.delimiter = "\n  ";
-<<<<<<< HEAD
-=======
   // Do not invoke PrepareOptions when we are doing validation.
   config_options.invoke_prepare_options = false;
->>>>>>> ed431616
   // If a readahead size was set in the input options, use it
   if (db_opt.log_readahead_size > 0) {
     config_options.file_readahead_size = db_opt.log_readahead_size;
@@ -461,15 +454,6 @@
           section_arg);
     }
     // Ignore error as table factory deserialization is optional
-<<<<<<< HEAD
-    s = GetTableFactoryFromMap(
-        config_options,
-        section_title.substr(
-            opt_section_titles[kOptionSectionTableOptions].size()),
-        opt_map, &(cf_opt->table_factory));
-    if (!s.ok()) {
-      return s;
-=======
     s = TableFactory::CreateFromString(
         config_options,
         section_title.substr(
@@ -488,7 +472,6 @@
       // Deserialization is optional.
       cf_opt->table_factory.reset();
       return Status::OK();
->>>>>>> ed431616
     }
   } else if (section == kOptionSectionVersion) {
     for (const auto& pair : opt_map) {
@@ -563,21 +546,14 @@
 }
 
 Status RocksDBOptionsParser::VerifyRocksDBOptionsFromFile(
-<<<<<<< HEAD
-    const ConfigOptions& config_options, const DBOptions& db_opt,
-=======
     const ConfigOptions& config_options_in, const DBOptions& db_opt,
->>>>>>> ed431616
     const std::vector<std::string>& cf_names,
     const std::vector<ColumnFamilyOptions>& cf_opts,
     const std::string& file_name, FileSystem* fs) {
   RocksDBOptionsParser parser;
-<<<<<<< HEAD
-=======
   ConfigOptions config_options = config_options_in;
   config_options.invoke_prepare_options =
       false;  // No need to do a prepare for verify
->>>>>>> ed431616
   Status s = parser.Parse(config_options, file_name, fs);
   if (!s.ok()) {
     return s;
@@ -648,55 +624,6 @@
     const ConfigOptions& config_options, const DBOptions& base_opt,
     const DBOptions& file_opt,
     const std::unordered_map<std::string, std::string>* /*opt_map*/) {
-<<<<<<< HEAD
-  for (const auto& pair : db_options_type_info) {
-    const auto& opt_info = pair.second;
-    if (config_options.IsCheckEnabled(opt_info.GetSanityLevel())) {
-      const char* base_addr =
-          reinterpret_cast<const char*>(&base_opt) + opt_info.offset_;
-      const char* file_addr =
-          reinterpret_cast<const char*>(&file_opt) + opt_info.offset_;
-      std::string mismatch;
-      if (!opt_info.AreEqual(config_options, pair.first, base_addr, file_addr,
-                             &mismatch) &&
-          !opt_info.AreEqualByName(config_options, pair.first, base_addr,
-                                   file_addr)) {
-        const size_t kBufferSize = 2048;
-        char buffer[kBufferSize];
-        std::string base_value;
-        std::string file_value;
-        int offset =
-            snprintf(buffer, sizeof(buffer),
-                     "[RocksDBOptionsParser]: "
-                     "failed the verification on ColumnFamilyOptions::%s",
-                     pair.first.c_str());
-        Status s = opt_info.Serialize(config_options, pair.first, base_addr,
-                                      &base_value);
-        if (s.ok()) {
-          s = opt_info.Serialize(config_options, pair.first, file_addr,
-                                 &file_value);
-        }
-        snprintf(buffer, sizeof(buffer),
-                 "[RocksDBOptionsParser]: "
-                 "failed the verification on DBOptions::%s --- "
-                 "The specified one is %s while the persisted one is %s.\n",
-                 pair.first.c_str(), base_value.c_str(), file_value.c_str());
-        assert(offset >= 0);
-        assert(static_cast<size_t>(offset) < sizeof(buffer));
-        if (s.ok()) {
-          snprintf(
-              buffer + offset, sizeof(buffer) - static_cast<size_t>(offset),
-              "--- The specified one is %s while the persisted one is %s.\n",
-              base_value.c_str(), file_value.c_str());
-        } else {
-          snprintf(buffer + offset,
-                   sizeof(buffer) - static_cast<size_t>(offset),
-                   "--- Unable to re-serialize an option: %s.\n",
-                   s.ToString().c_str());
-        }
-        return Status::InvalidArgument(Slice(buffer, strlen(buffer)));
-      }
-=======
   auto base_config = DBOptionsAsConfigurable(base_opt);
   auto file_config = DBOptionsAsConfigurable(file_opt);
   std::string mismatch;
@@ -724,7 +651,6 @@
       snprintf(buffer + offset, sizeof(buffer) - static_cast<size_t>(offset),
                "-- Unable to re-serialize an option: %s.\n",
                s.ToString().c_str());
->>>>>>> ed431616
     }
     return Status::InvalidArgument(Slice(buffer, strlen(buffer)));
   }
@@ -735,66 +661,6 @@
     const ConfigOptions& config_options, const ColumnFamilyOptions& base_opt,
     const ColumnFamilyOptions& file_opt,
     const std::unordered_map<std::string, std::string>* opt_map) {
-<<<<<<< HEAD
-  for (const auto& pair : cf_options_type_info) {
-    const auto& opt_info = pair.second;
-
-    if (config_options.IsCheckEnabled(opt_info.GetSanityLevel())) {
-      std::string mismatch;
-      const char* base_addr =
-          reinterpret_cast<const char*>(&base_opt) + opt_info.offset_;
-      const char* file_addr =
-          reinterpret_cast<const char*>(&file_opt) + opt_info.offset_;
-      bool matches = opt_info.AreEqual(config_options, pair.first, base_addr,
-                                       file_addr, &mismatch);
-      if (!matches && opt_info.IsByName()) {
-        if (opt_map == nullptr) {
-          matches = true;
-        } else {
-          auto iter = opt_map->find(pair.first);
-          if (iter == opt_map->end()) {
-            matches = true;
-          } else {
-            matches = opt_info.AreEqualByName(config_options, pair.first,
-                                              base_addr, iter->second);
-          }
-        }
-      }
-      if (!matches) {
-        // The options do not match
-        const size_t kBufferSize = 2048;
-        char buffer[kBufferSize];
-        std::string base_value;
-        std::string file_value;
-        Status s = opt_info.Serialize(config_options, pair.first, base_addr,
-                                      &base_value);
-        if (s.ok()) {
-          s = opt_info.Serialize(config_options, pair.first, file_addr,
-                                 &file_value);
-        }
-        int offset =
-            snprintf(buffer, sizeof(buffer),
-                     "[RocksDBOptionsParser]: "
-                     "failed the verification on ColumnFamilyOptions::%s",
-                     pair.first.c_str());
-        assert(offset >= 0);
-        assert(static_cast<size_t>(offset) < sizeof(buffer));
-        if (s.ok()) {
-          snprintf(
-              buffer + offset, sizeof(buffer) - static_cast<size_t>(offset),
-              "--- The specified one is %s while the persisted one is %s.\n",
-              base_value.c_str(), file_value.c_str());
-        } else {
-          snprintf(buffer + offset,
-                   sizeof(buffer) - static_cast<size_t>(offset),
-                   "--- Unable to re-serialize an option: %s.\n",
-                   s.ToString().c_str());
-        }
-        return Status::InvalidArgument(Slice(buffer, sizeof(buffer)));
-      }  // if (! matches)
-    }    // CheckSanityLevel
-  }      // For each option
-=======
   auto base_config = CFOptionsAsConfigurable(base_opt, opt_map);
   auto file_config = CFOptionsAsConfigurable(file_opt, opt_map);
   std::string mismatch;
@@ -826,17 +692,13 @@
     }
     return Status::InvalidArgument(Slice(buffer, sizeof(buffer)));
   }  // For each option
->>>>>>> ed431616
   return Status::OK();
 }
 
 Status RocksDBOptionsParser::VerifyTableFactory(
     const ConfigOptions& config_options, const TableFactory* base_tf,
     const TableFactory* file_tf) {
-<<<<<<< HEAD
-=======
   std::string mismatch;
->>>>>>> ed431616
   if (base_tf && file_tf) {
     if (config_options.sanity_level > ConfigOptions::kSanityLevelNone &&
         std::string(base_tf->Name()) != std::string(file_tf->Name())) {
@@ -849,18 +711,6 @@
                                     base_tf->Name() + "::",
                                 mismatch);
     }
-<<<<<<< HEAD
-    if (base_tf->Name() == BlockBasedTableFactory::kName) {
-      return VerifyBlockBasedTableFactory(
-          config_options,
-          static_cast_with_check<const BlockBasedTableFactory,
-                                 const TableFactory>(base_tf),
-          static_cast_with_check<const BlockBasedTableFactory,
-                                 const TableFactory>(file_tf));
-    }
-    // TODO(yhchiang): add checks for other table factory types
-=======
->>>>>>> ed431616
   } else {
     // TODO(yhchiang): further support sanity check here
   }
