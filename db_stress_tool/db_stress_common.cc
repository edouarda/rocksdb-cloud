--- conflicted
+++ resolved
@@ -64,11 +64,7 @@
 int64_t GetOneHotKeyID(double rand_seed, int64_t max_key) {
   int64_t low = 1, mid, high = zipf_sum_size, zipf = 0;
   while (low <= high) {
-<<<<<<< HEAD
-    mid = static_cast<int64_t>(std::floor((low + high) / 2));
-=======
     mid = (low + high) / 2;
->>>>>>> dc58bf9f
     if (sum_probs[mid] >= rand_seed && sum_probs[mid - 1] < rand_seed) {
       zipf = mid;
       break;
