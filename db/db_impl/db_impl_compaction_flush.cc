//  Copyright (c) 2011-present, Facebook, Inc.  All rights reserved.
//  This source code is licensed under both the GPLv2 (found in the
//  COPYING file in the root directory) and Apache 2.0 License
//  (found in the LICENSE.Apache file in the root directory).
//
// Copyright (c) 2011 The LevelDB Authors. All rights reserved.
// Use of this source code is governed by a BSD-style license that can be
// found in the LICENSE file. See the AUTHORS file for names of contributors.
#include <cinttypes>

#include "db/builder.h"
#include "db/db_impl/db_impl.h"
#include "db/error_handler.h"
#include "db/event_helpers.h"
#include "file/sst_file_manager_impl.h"
#include "monitoring/iostats_context_imp.h"
#include "monitoring/perf_context_imp.h"
#include "monitoring/thread_status_updater.h"
#include "monitoring/thread_status_util.h"
#include "test_util/sync_point.h"
#include "util/cast_util.h"
#include "util/concurrent_task_limiter_impl.h"

namespace ROCKSDB_NAMESPACE {

bool DBImpl::EnoughRoomForCompaction(
    ColumnFamilyData* cfd, const std::vector<CompactionInputFiles>& inputs,
    bool* sfm_reserved_compact_space, LogBuffer* log_buffer) {
  // Check if we have enough room to do the compaction
  bool enough_room = true;
#ifndef ROCKSDB_LITE
  auto sfm = static_cast<SstFileManagerImpl*>(
      immutable_db_options_.sst_file_manager.get());
  if (sfm) {
    // Pass the current bg_error_ to SFM so it can decide what checks to
    // perform. If this DB instance hasn't seen any error yet, the SFM can be
    // optimistic and not do disk space checks
    enough_room =
        sfm->EnoughRoomForCompaction(cfd, inputs, error_handler_.GetBGError());
    if (enough_room) {
      *sfm_reserved_compact_space = true;
    }
  }
#else
  (void)cfd;
  (void)inputs;
  (void)sfm_reserved_compact_space;
#endif  // ROCKSDB_LITE
  if (!enough_room) {
    // Just in case tests want to change the value of enough_room
    TEST_SYNC_POINT_CALLBACK(
        "DBImpl::BackgroundCompaction():CancelledCompaction", &enough_room);
    ROCKS_LOG_BUFFER(log_buffer,
                     "Cancelled compaction because not enough room");
    RecordTick(stats_, COMPACTION_CANCELLED, 1);
  }
  return enough_room;
}

bool DBImpl::RequestCompactionToken(ColumnFamilyData* cfd, bool force,
                                    std::unique_ptr<TaskLimiterToken>* token,
                                    LogBuffer* log_buffer) {
  assert(*token == nullptr);
  auto limiter = static_cast<ConcurrentTaskLimiterImpl*>(
      cfd->ioptions()->compaction_thread_limiter.get());
  if (limiter == nullptr) {
    return true;
  }
  *token = limiter->GetToken(force);
  if (*token != nullptr) {
    ROCKS_LOG_BUFFER(log_buffer,
                     "Thread limiter [%s] increase [%s] compaction task, "
                     "force: %s, tasks after: %d",
                     limiter->GetName().c_str(), cfd->GetName().c_str(),
                     force ? "true" : "false", limiter->GetOutstandingTask());
    return true;
  }
  return false;
}

IOStatus DBImpl::SyncClosedLogs(JobContext* job_context) {
  TEST_SYNC_POINT("DBImpl::SyncClosedLogs:Start");
  mutex_.AssertHeld();
  autovector<log::Writer*, 1> logs_to_sync;
  uint64_t current_log_number = logfile_number_;
  while (logs_.front().number < current_log_number &&
         logs_.front().getting_synced) {
    log_sync_cv_.Wait();
  }
  for (auto it = logs_.begin();
       it != logs_.end() && it->number < current_log_number; ++it) {
    auto& log = *it;
    assert(!log.getting_synced);
    log.getting_synced = true;
    logs_to_sync.push_back(log.writer);
  }

  IOStatus io_s;
  if (!logs_to_sync.empty()) {
    mutex_.Unlock();

    for (log::Writer* log : logs_to_sync) {
      ROCKS_LOG_INFO(immutable_db_options_.info_log,
                     "[JOB %d] Syncing log #%" PRIu64, job_context->job_id,
                     log->get_log_number());
      io_s = log->file()->Sync(immutable_db_options_.use_fsync);
      if (!io_s.ok()) {
        break;
      }

      if (immutable_db_options_.recycle_log_file_num > 0) {
        io_s = log->Close();
        if (!io_s.ok()) {
          break;
        }
      }
    }
    if (io_s.ok()) {
      io_s = directories_.GetWalDir()->Fsync(IOOptions(), nullptr);
    }

    mutex_.Lock();

    // "number <= current_log_number - 1" is equivalent to
    // "number < current_log_number".
    MarkLogsSynced(current_log_number - 1, true, io_s);
    if (!io_s.ok()) {
<<<<<<< HEAD
      error_handler_.SetBGError(io_s, BackgroundErrorReason::kFlush);
=======
      if (total_log_size_ > 0) {
        error_handler_.SetBGError(io_s, BackgroundErrorReason::kFlush)
            .PermitUncheckedError();
      } else {
        // If the WAL is empty, we use different error reason
        error_handler_.SetBGError(io_s, BackgroundErrorReason::kFlushNoWAL)
            .PermitUncheckedError();
      }
>>>>>>> ed431616
      TEST_SYNC_POINT("DBImpl::SyncClosedLogs:Failed");
      return io_s;
    }
  }
  return io_s;
}

Status DBImpl::FlushMemTableToOutputFile(
    ColumnFamilyData* cfd, const MutableCFOptions& mutable_cf_options,
    bool* made_progress, JobContext* job_context,
    SuperVersionContext* superversion_context,
    std::vector<SequenceNumber>& snapshot_seqs,
    SequenceNumber earliest_write_conflict_snapshot,
    SnapshotChecker* snapshot_checker, LogBuffer* log_buffer,
    Env::Priority thread_pri) {
  mutex_.AssertHeld();
  assert(cfd);
  assert(cfd->imm()->NumNotFlushed() != 0);
  assert(cfd->imm()->IsFlushPending());

  FlushJob flush_job(
      dbname_, cfd, immutable_db_options_, mutable_cf_options,
      nullptr /* memtable_id */, file_options_for_compaction_, versions_.get(),
      &mutex_, &shutting_down_, snapshot_seqs, earliest_write_conflict_snapshot,
      snapshot_checker, job_context, log_buffer, directories_.GetDbDir(),
      GetDataDir(cfd, 0U),
      GetCompressionFlush(*cfd->ioptions(), mutable_cf_options), stats_,
      &event_logger_, mutable_cf_options.report_bg_io_stats,
<<<<<<< HEAD
      true /* sync_output_directory */, true /* write_manifest */, thread_pri);
=======
      true /* sync_output_directory */, true /* write_manifest */, thread_pri,
      io_tracer_, db_id_, db_session_id_);
>>>>>>> ed431616
  FileMetaData file_meta;

  TEST_SYNC_POINT("DBImpl::FlushMemTableToOutputFile:BeforePickMemtables");
  flush_job.PickMemTable();
  TEST_SYNC_POINT("DBImpl::FlushMemTableToOutputFile:AfterPickMemtables");

#ifndef ROCKSDB_LITE
  // may temporarily unlock and lock the mutex.
  NotifyOnFlushBegin(cfd, &file_meta, mutable_cf_options, job_context->job_id);
#endif  // ROCKSDB_LITE

  Status s;
<<<<<<< HEAD
  IOStatus io_s;
=======
  IOStatus io_s = IOStatus::OK();
>>>>>>> ed431616
  if (logfile_number_ > 0 &&
      versions_->GetColumnFamilySet()->NumberOfColumnFamilies() > 1) {
    // If there are more than one column families, we need to make sure that
    // all the log files except the most recent one are synced. Otherwise if
    // the host crashes after flushing and before WAL is persistent, the
    // flushed SST may contain data from write batches whose updates to
    // other column families are missing.
    // SyncClosedLogs() may unlock and re-lock the db_mutex.
    io_s = SyncClosedLogs(job_context);
    s = io_s;
<<<<<<< HEAD
=======
    if (!io_s.ok() && !io_s.IsShutdownInProgress() &&
        !io_s.IsColumnFamilyDropped()) {
      error_handler_.SetBGError(io_s, BackgroundErrorReason::kFlush)
          .PermitUncheckedError();
    }
>>>>>>> ed431616
  } else {
    TEST_SYNC_POINT("DBImpl::SyncClosedLogs:Skip");
  }

  // Within flush_job.Run, rocksdb may call event listener to notify
  // file creation and deletion.
  //
  // Note that flush_job.Run will unlock and lock the db_mutex,
  // and EventListener callback will be called when the db_mutex
  // is unlocked by the current thread.
  if (s.ok()) {
    s = flush_job.Run(&logs_with_prep_tracker_, &file_meta);
  } else {
    flush_job.Cancel();
  }
<<<<<<< HEAD
  io_s = flush_job.io_status();
=======
  if (io_s.ok()) {
    io_s = flush_job.io_status();
  }
>>>>>>> ed431616

  if (s.ok()) {
    InstallSuperVersionAndScheduleWork(cfd, superversion_context,
                                       mutable_cf_options);
    if (made_progress) {
      *made_progress = true;
    }

    const std::string& column_family_name = cfd->GetName();

    Version* const current = cfd->current();
    assert(current);

    const VersionStorageInfo* const storage_info = current->storage_info();
    assert(storage_info);

    VersionStorageInfo::LevelSummaryStorage tmp;
    ROCKS_LOG_BUFFER(log_buffer, "[%s] Level summary: %s\n",
                     column_family_name.c_str(),
                     storage_info->LevelSummary(&tmp));

    const auto& blob_files = storage_info->GetBlobFiles();
    if (!blob_files.empty()) {
      ROCKS_LOG_BUFFER(log_buffer,
                       "[%s] Blob file summary: head=%" PRIu64 ", tail=%" PRIu64
                       "\n",
                       column_family_name.c_str(), blob_files.begin()->first,
                       blob_files.rbegin()->first);
    }
  }

  if (!s.ok() && !s.IsShutdownInProgress() && !s.IsColumnFamilyDropped()) {
    if (!io_s.ok() && !io_s.IsShutdownInProgress() &&
        !io_s.IsColumnFamilyDropped()) {
      // Error while writing to MANIFEST.
      // In fact, versions_->io_status() can also be the result of renaming
      // CURRENT file. With current code, it's just difficult to tell. So just
      // be pessimistic and try write to a new MANIFEST.
      // TODO: distinguish between MANIFEST write and CURRENT renaming
<<<<<<< HEAD
      auto err_reason = versions_->io_status().ok()
                            ? BackgroundErrorReason::kFlush
                            : BackgroundErrorReason::kManifestWrite;
      error_handler_.SetBGError(io_s, err_reason);
    } else {
      Status new_bg_error = s;
      error_handler_.SetBGError(new_bg_error, BackgroundErrorReason::kFlush);
    }
=======
      if (!versions_->io_status().ok()) {
        // Should handle return error?
        error_handler_.SetBGError(io_s, BackgroundErrorReason::kManifestWrite)
            .PermitUncheckedError();
      } else if (total_log_size_ > 0) {
        // Should handle return error?
        error_handler_.SetBGError(io_s, BackgroundErrorReason::kFlush)
            .PermitUncheckedError();
      } else {
        // If the WAL is empty, we use different error reason
        // Should handle return error?
        error_handler_.SetBGError(io_s, BackgroundErrorReason::kFlushNoWAL)
            .PermitUncheckedError();
      }
    } else {
      Status new_bg_error = s;
      // Should handle return error?
      error_handler_.SetBGError(new_bg_error, BackgroundErrorReason::kFlush)
          .PermitUncheckedError();
    }
  } else {
    // If we got here, then we decided not to care about the i_os status (either
    // from never needing it or ignoring the flush job status
    io_s.PermitUncheckedError();
>>>>>>> ed431616
  }
  if (s.ok()) {
#ifndef ROCKSDB_LITE
    // may temporarily unlock and lock the mutex.
    NotifyOnFlushCompleted(cfd, mutable_cf_options,
                           flush_job.GetCommittedFlushJobsInfo());
    auto sfm = static_cast<SstFileManagerImpl*>(
        immutable_db_options_.sst_file_manager.get());
    if (sfm) {
      // Notify sst_file_manager that a new file was added
      std::string file_path = MakeTableFileName(
          cfd->ioptions()->cf_paths[0].path, file_meta.fd.GetNumber());
      sfm->OnAddFile(file_path);
      if (sfm->IsMaxAllowedSpaceReached()) {
        Status new_bg_error =
            Status::SpaceLimit("Max allowed space was reached");
        TEST_SYNC_POINT_CALLBACK(
            "DBImpl::FlushMemTableToOutputFile:MaxAllowedSpaceReached",
            &new_bg_error);
        // Should handle this error?
        error_handler_.SetBGError(new_bg_error, BackgroundErrorReason::kFlush)
            .PermitUncheckedError();
      }
    }
#endif  // ROCKSDB_LITE
  }
  TEST_SYNC_POINT("DBImpl::FlushMemTableToOutputFile:Finish");
  return s;
}

Status DBImpl::FlushMemTablesToOutputFiles(
    const autovector<BGFlushArg>& bg_flush_args, bool* made_progress,
    JobContext* job_context, LogBuffer* log_buffer, Env::Priority thread_pri) {
  if (immutable_db_options_.atomic_flush) {
    return AtomicFlushMemTablesToOutputFiles(
        bg_flush_args, made_progress, job_context, log_buffer, thread_pri);
  }
  std::vector<SequenceNumber> snapshot_seqs;
  SequenceNumber earliest_write_conflict_snapshot;
  SnapshotChecker* snapshot_checker;
  GetSnapshotContext(job_context, &snapshot_seqs,
                     &earliest_write_conflict_snapshot, &snapshot_checker);
  Status status;
  for (auto& arg : bg_flush_args) {
    ColumnFamilyData* cfd = arg.cfd_;
    MutableCFOptions mutable_cf_options = *cfd->GetLatestMutableCFOptions();
    SuperVersionContext* superversion_context = arg.superversion_context_;
    Status s = FlushMemTableToOutputFile(
        cfd, mutable_cf_options, made_progress, job_context,
        superversion_context, snapshot_seqs, earliest_write_conflict_snapshot,
        snapshot_checker, log_buffer, thread_pri);
    if (!s.ok()) {
      status = s;
      if (!s.IsShutdownInProgress() && !s.IsColumnFamilyDropped()) {
        // At this point, DB is not shutting down, nor is cfd dropped.
        // Something is wrong, thus we break out of the loop.
        break;
      }
    }
  }
  return status;
}

/*
 * Atomically flushes multiple column families.
 *
 * For each column family, all memtables with ID smaller than or equal to the
 * ID specified in bg_flush_args will be flushed. Only after all column
 * families finish flush will this function commit to MANIFEST. If any of the
 * column families are not flushed successfully, this function does not have
 * any side-effect on the state of the database.
 */
Status DBImpl::AtomicFlushMemTablesToOutputFiles(
    const autovector<BGFlushArg>& bg_flush_args, bool* made_progress,
    JobContext* job_context, LogBuffer* log_buffer, Env::Priority thread_pri) {
  mutex_.AssertHeld();

  autovector<ColumnFamilyData*> cfds;
  for (const auto& arg : bg_flush_args) {
    cfds.emplace_back(arg.cfd_);
  }

#ifndef NDEBUG
  for (const auto cfd : cfds) {
    assert(cfd->imm()->NumNotFlushed() != 0);
    assert(cfd->imm()->IsFlushPending());
  }
#endif /* !NDEBUG */

  std::vector<SequenceNumber> snapshot_seqs;
  SequenceNumber earliest_write_conflict_snapshot;
  SnapshotChecker* snapshot_checker;
  GetSnapshotContext(job_context, &snapshot_seqs,
                     &earliest_write_conflict_snapshot, &snapshot_checker);

  autovector<FSDirectory*> distinct_output_dirs;
  autovector<std::string> distinct_output_dir_paths;
  std::vector<std::unique_ptr<FlushJob>> jobs;
  std::vector<MutableCFOptions> all_mutable_cf_options;
  int num_cfs = static_cast<int>(cfds.size());
  all_mutable_cf_options.reserve(num_cfs);
  for (int i = 0; i < num_cfs; ++i) {
    auto cfd = cfds[i];
    FSDirectory* data_dir = GetDataDir(cfd, 0U);
    const std::string& curr_path = cfd->ioptions()->cf_paths[0].path;

    // Add to distinct output directories if eligible. Use linear search. Since
    // the number of elements in the vector is not large, performance should be
    // tolerable.
    bool found = false;
    for (const auto& path : distinct_output_dir_paths) {
      if (path == curr_path) {
        found = true;
        break;
      }
    }
    if (!found) {
      distinct_output_dir_paths.emplace_back(curr_path);
      distinct_output_dirs.emplace_back(data_dir);
    }

    all_mutable_cf_options.emplace_back(*cfd->GetLatestMutableCFOptions());
    const MutableCFOptions& mutable_cf_options = all_mutable_cf_options.back();
    const uint64_t* max_memtable_id = &(bg_flush_args[i].max_memtable_id_);
    jobs.emplace_back(new FlushJob(
        dbname_, cfd, immutable_db_options_, mutable_cf_options,
        max_memtable_id, file_options_for_compaction_, versions_.get(), &mutex_,
        &shutting_down_, snapshot_seqs, earliest_write_conflict_snapshot,
        snapshot_checker, job_context, log_buffer, directories_.GetDbDir(),
        data_dir, GetCompressionFlush(*cfd->ioptions(), mutable_cf_options),
        stats_, &event_logger_, mutable_cf_options.report_bg_io_stats,
        false /* sync_output_directory */, false /* write_manifest */,
        thread_pri, io_tracer_, db_id_, db_session_id_));
    jobs.back()->PickMemTable();
  }

  std::vector<FileMetaData> file_meta(num_cfs);
  Status s;
  IOStatus io_s;
  assert(num_cfs == static_cast<int>(jobs.size()));

#ifndef ROCKSDB_LITE
  for (int i = 0; i != num_cfs; ++i) {
    const MutableCFOptions& mutable_cf_options = all_mutable_cf_options.at(i);
    // may temporarily unlock and lock the mutex.
    NotifyOnFlushBegin(cfds[i], &file_meta[i], mutable_cf_options,
                       job_context->job_id);
  }
#endif /* !ROCKSDB_LITE */

  if (logfile_number_ > 0) {
    // TODO (yanqin) investigate whether we should sync the closed logs for
    // single column family case.
    io_s = SyncClosedLogs(job_context);
    s = io_s;
  }

  // exec_status stores the execution status of flush_jobs as
  // <bool /* executed */, Status /* status code */>
  autovector<std::pair<bool, Status>> exec_status;
  autovector<IOStatus> io_status;
  for (int i = 0; i != num_cfs; ++i) {
    // Initially all jobs are not executed, with status OK.
    exec_status.emplace_back(false, Status::OK());
    io_status.emplace_back(IOStatus::OK());
  }

  if (s.ok()) {
    // TODO (yanqin): parallelize jobs with threads.
    for (int i = 1; i != num_cfs; ++i) {
      exec_status[i].second =
          jobs[i]->Run(&logs_with_prep_tracker_, &file_meta[i]);
      exec_status[i].first = true;
      io_status[i] = jobs[i]->io_status();
    }
    if (num_cfs > 1) {
      TEST_SYNC_POINT(
          "DBImpl::AtomicFlushMemTablesToOutputFiles:SomeFlushJobsComplete:1");
      TEST_SYNC_POINT(
          "DBImpl::AtomicFlushMemTablesToOutputFiles:SomeFlushJobsComplete:2");
    }
    assert(exec_status.size() > 0);
    assert(!file_meta.empty());
    exec_status[0].second =
        jobs[0]->Run(&logs_with_prep_tracker_, &file_meta[0]);
    exec_status[0].first = true;
    io_status[0] = jobs[0]->io_status();

    Status error_status;
    for (const auto& e : exec_status) {
      if (!e.second.ok()) {
        s = e.second;
        if (!e.second.IsShutdownInProgress() &&
            !e.second.IsColumnFamilyDropped()) {
          // If a flush job did not return OK, and the CF is not dropped, and
          // the DB is not shutting down, then we have to return this result to
          // caller later.
          error_status = e.second;
        }
      }
    }

    s = error_status.ok() ? s : error_status;
  }

  if (io_s.ok()) {
    IOStatus io_error = IOStatus::OK();
    for (int i = 0; i != static_cast<int>(io_status.size()); i++) {
      if (!io_status[i].ok() && !io_status[i].IsShutdownInProgress() &&
          !io_status[i].IsColumnFamilyDropped()) {
        io_error = io_status[i];
      }
    }
    io_s = io_error;
    if (s.ok() && !io_s.ok()) {
      s = io_s;
    }
  }

  if (s.IsColumnFamilyDropped()) {
    s = Status::OK();
  }

  if (s.ok() || s.IsShutdownInProgress()) {
    // Sync on all distinct output directories.
    for (auto dir : distinct_output_dirs) {
      if (dir != nullptr) {
        Status error_status = dir->Fsync(IOOptions(), nullptr);
        if (!error_status.ok()) {
          s = error_status;
          break;
        }
      }
    }
  } else {
    // Need to undo atomic flush if something went wrong, i.e. s is not OK and
    // it is not because of CF drop.
    // Have to cancel the flush jobs that have NOT executed because we need to
    // unref the versions.
    for (int i = 0; i != num_cfs; ++i) {
      if (!exec_status[i].first) {
        jobs[i]->Cancel();
      }
    }
    for (int i = 0; i != num_cfs; ++i) {
      if (exec_status[i].first && exec_status[i].second.ok()) {
        auto& mems = jobs[i]->GetMemTables();
        cfds[i]->imm()->RollbackMemtableFlush(mems,
                                              file_meta[i].fd.GetNumber());
      }
    }
  }

  if (s.ok()) {
    auto wait_to_install_func = [&]() {
      bool ready = true;
      for (size_t i = 0; i != cfds.size(); ++i) {
        const auto& mems = jobs[i]->GetMemTables();
        if (cfds[i]->IsDropped()) {
          // If the column family is dropped, then do not wait.
          continue;
        } else if (!mems.empty() &&
                   cfds[i]->imm()->GetEarliestMemTableID() < mems[0]->GetID()) {
          // If a flush job needs to install the flush result for mems and
          // mems[0] is not the earliest memtable, it means another thread must
          // be installing flush results for the same column family, then the
          // current thread needs to wait.
          ready = false;
          break;
        } else if (mems.empty() && cfds[i]->imm()->GetEarliestMemTableID() <=
                                       bg_flush_args[i].max_memtable_id_) {
          // If a flush job does not need to install flush results, then it has
          // to wait until all memtables up to max_memtable_id_ (inclusive) are
          // installed.
          ready = false;
          break;
        }
      }
      return ready;
    };

    bool resuming_from_bg_err = error_handler_.IsDBStopped();
    while ((!error_handler_.IsDBStopped() ||
            error_handler_.GetRecoveryError().ok()) &&
           !wait_to_install_func()) {
      atomic_flush_install_cv_.Wait();
    }

    s = resuming_from_bg_err ? error_handler_.GetRecoveryError()
                             : error_handler_.GetBGError();
  }

  if (s.ok()) {
    autovector<ColumnFamilyData*> tmp_cfds;
    autovector<const autovector<MemTable*>*> mems_list;
    autovector<const MutableCFOptions*> mutable_cf_options_list;
    autovector<FileMetaData*> tmp_file_meta;
    for (int i = 0; i != num_cfs; ++i) {
      const auto& mems = jobs[i]->GetMemTables();
      if (!cfds[i]->IsDropped() && !mems.empty()) {
        tmp_cfds.emplace_back(cfds[i]);
        mems_list.emplace_back(&mems);
        mutable_cf_options_list.emplace_back(&all_mutable_cf_options[i]);
        tmp_file_meta.emplace_back(&file_meta[i]);
      }
    }

    s = InstallMemtableAtomicFlushResults(
        nullptr /* imm_lists */, tmp_cfds, mutable_cf_options_list, mems_list,
        versions_.get(), &mutex_, tmp_file_meta,
        &job_context->memtables_to_free, directories_.GetDbDir(), log_buffer);
  }

  if (s.ok()) {
    assert(num_cfs ==
           static_cast<int>(job_context->superversion_contexts.size()));
    for (int i = 0; i != num_cfs; ++i) {
      assert(cfds[i]);

      if (cfds[i]->IsDropped()) {
        continue;
      }
      InstallSuperVersionAndScheduleWork(cfds[i],
                                         &job_context->superversion_contexts[i],
                                         all_mutable_cf_options[i]);

      const std::string& column_family_name = cfds[i]->GetName();

      Version* const current = cfds[i]->current();
      assert(current);

      const VersionStorageInfo* const storage_info = current->storage_info();
      assert(storage_info);

      VersionStorageInfo::LevelSummaryStorage tmp;
      ROCKS_LOG_BUFFER(log_buffer, "[%s] Level summary: %s\n",
                       column_family_name.c_str(),
                       storage_info->LevelSummary(&tmp));

      const auto& blob_files = storage_info->GetBlobFiles();
      if (!blob_files.empty()) {
        ROCKS_LOG_BUFFER(log_buffer,
                         "[%s] Blob file summary: head=%" PRIu64
                         ", tail=%" PRIu64 "\n",
                         column_family_name.c_str(), blob_files.begin()->first,
                         blob_files.rbegin()->first);
      }
    }
    if (made_progress) {
      *made_progress = true;
    }
#ifndef ROCKSDB_LITE
    auto sfm = static_cast<SstFileManagerImpl*>(
        immutable_db_options_.sst_file_manager.get());
    assert(all_mutable_cf_options.size() == static_cast<size_t>(num_cfs));
    for (int i = 0; i != num_cfs; ++i) {
      if (cfds[i]->IsDropped()) {
        continue;
      }
      NotifyOnFlushCompleted(cfds[i], all_mutable_cf_options[i],
                             jobs[i]->GetCommittedFlushJobsInfo());
      if (sfm) {
        std::string file_path = MakeTableFileName(
            cfds[i]->ioptions()->cf_paths[0].path, file_meta[i].fd.GetNumber());
        sfm->OnAddFile(file_path);
        if (sfm->IsMaxAllowedSpaceReached() &&
            error_handler_.GetBGError().ok()) {
          Status new_bg_error =
              Status::SpaceLimit("Max allowed space was reached");
          // Should Handle this error?
          error_handler_.SetBGError(new_bg_error, BackgroundErrorReason::kFlush)
              .PermitUncheckedError();
        }
      }
    }
#endif  // ROCKSDB_LITE
  }

  // Need to undo atomic flush if something went wrong, i.e. s is not OK and
  // it is not because of CF drop.
  if (!s.ok() && !s.IsColumnFamilyDropped()) {
    if (!io_s.ok() && !io_s.IsColumnFamilyDropped()) {
      // Error while writing to MANIFEST.
      // In fact, versions_->io_status() can also be the result of renaming
      // CURRENT file. With current code, it's just difficult to tell. So just
      // be pessimistic and try write to a new MANIFEST.
      // TODO: distinguish between MANIFEST write and CURRENT renaming
<<<<<<< HEAD
      auto err_reason = versions_->io_status().ok()
                            ? BackgroundErrorReason::kFlush
                            : BackgroundErrorReason::kManifestWrite;
      error_handler_.SetBGError(io_s, err_reason);
    } else {
      Status new_bg_error = s;
      error_handler_.SetBGError(new_bg_error, BackgroundErrorReason::kFlush);
=======
      if (!versions_->io_status().ok()) {
        // Should Handle this error?
        error_handler_.SetBGError(io_s, BackgroundErrorReason::kManifestWrite)
            .PermitUncheckedError();
      } else if (total_log_size_ > 0) {
        // Should Handle this error?
        error_handler_.SetBGError(io_s, BackgroundErrorReason::kFlush)
            .PermitUncheckedError();
      } else {
        // If the WAL is empty, we use different error reason
        // Should Handle this error?
        error_handler_.SetBGError(io_s, BackgroundErrorReason::kFlushNoWAL)
            .PermitUncheckedError();
      }
    } else {
      Status new_bg_error = s;
      // Should Handle this error?
      error_handler_.SetBGError(new_bg_error, BackgroundErrorReason::kFlush)
          .PermitUncheckedError();
>>>>>>> ed431616
    }
  }

  return s;
}

void DBImpl::NotifyOnFlushBegin(ColumnFamilyData* cfd, FileMetaData* file_meta,
                                const MutableCFOptions& mutable_cf_options,
                                int job_id) {
#ifndef ROCKSDB_LITE
  if (immutable_db_options_.listeners.size() == 0U) {
    return;
  }
  mutex_.AssertHeld();
  if (shutting_down_.load(std::memory_order_acquire)) {
    return;
  }
  bool triggered_writes_slowdown =
      (cfd->current()->storage_info()->NumLevelFiles(0) >=
       mutable_cf_options.level0_slowdown_writes_trigger);
  bool triggered_writes_stop =
      (cfd->current()->storage_info()->NumLevelFiles(0) >=
       mutable_cf_options.level0_stop_writes_trigger);
  // release lock while notifying events
  mutex_.Unlock();
  {
    FlushJobInfo info{};
    info.cf_id = cfd->GetID();
    info.cf_name = cfd->GetName();
    // TODO(yhchiang): make db_paths dynamic in case flush does not
    //                 go to L0 in the future.
    const uint64_t file_number = file_meta->fd.GetNumber();
    info.file_path =
        MakeTableFileName(cfd->ioptions()->cf_paths[0].path, file_number);
    info.file_number = file_number;
    info.thread_id = env_->GetThreadID();
    info.job_id = job_id;
    info.triggered_writes_slowdown = triggered_writes_slowdown;
    info.triggered_writes_stop = triggered_writes_stop;
    info.smallest_seqno = file_meta->fd.smallest_seqno;
    info.largest_seqno = file_meta->fd.largest_seqno;
    info.flush_reason = cfd->GetFlushReason();
    for (auto listener : immutable_db_options_.listeners) {
      listener->OnFlushBegin(this, info);
    }
  }
  mutex_.Lock();
// no need to signal bg_cv_ as it will be signaled at the end of the
// flush process.
#else
  (void)cfd;
  (void)file_meta;
  (void)mutable_cf_options;
  (void)job_id;
#endif  // ROCKSDB_LITE
}

void DBImpl::NotifyOnFlushCompleted(
    ColumnFamilyData* cfd, const MutableCFOptions& mutable_cf_options,
    std::list<std::unique_ptr<FlushJobInfo>>* flush_jobs_info) {
#ifndef ROCKSDB_LITE
  assert(flush_jobs_info != nullptr);
  if (immutable_db_options_.listeners.size() == 0U) {
    return;
  }
  mutex_.AssertHeld();
  if (shutting_down_.load(std::memory_order_acquire)) {
    return;
  }
  bool triggered_writes_slowdown =
      (cfd->current()->storage_info()->NumLevelFiles(0) >=
       mutable_cf_options.level0_slowdown_writes_trigger);
  bool triggered_writes_stop =
      (cfd->current()->storage_info()->NumLevelFiles(0) >=
       mutable_cf_options.level0_stop_writes_trigger);
  // release lock while notifying events
  mutex_.Unlock();
  {
    for (auto& info : *flush_jobs_info) {
      info->triggered_writes_slowdown = triggered_writes_slowdown;
      info->triggered_writes_stop = triggered_writes_stop;
      for (auto listener : immutable_db_options_.listeners) {
        listener->OnFlushCompleted(this, *info);
      }
    }
    flush_jobs_info->clear();
  }
  mutex_.Lock();
  // no need to signal bg_cv_ as it will be signaled at the end of the
  // flush process.
#else
  (void)cfd;
  (void)mutable_cf_options;
  (void)flush_jobs_info;
#endif  // ROCKSDB_LITE
}

Status DBImpl::CompactRange(const CompactRangeOptions& options,
                            ColumnFamilyHandle* column_family,
                            const Slice* begin, const Slice* end) {
  auto cfh = static_cast_with_check<ColumnFamilyHandleImpl>(column_family);
  auto cfd = cfh->cfd();

  if (options.target_path_id >= cfd->ioptions()->cf_paths.size()) {
    return Status::InvalidArgument("Invalid target path ID");
  }

  bool flush_needed = true;
  if (begin != nullptr && end != nullptr) {
    // TODO(ajkr): We could also optimize away the flush in certain cases where
    // one/both sides of the interval are unbounded. But it requires more
    // changes to RangesOverlapWithMemtables.
    Range range(*begin, *end);
    SuperVersion* super_version = cfd->GetReferencedSuperVersion(this);
    cfd->RangesOverlapWithMemtables({range}, super_version, &flush_needed);
    CleanupSuperVersion(super_version);
  }

  Status s;
  if (flush_needed) {
    FlushOptions fo;
    fo.allow_write_stall = options.allow_write_stall;
    if (immutable_db_options_.atomic_flush) {
      autovector<ColumnFamilyData*> cfds;
      mutex_.Lock();
      SelectColumnFamiliesForAtomicFlush(&cfds);
      mutex_.Unlock();
      s = AtomicFlushMemTables(cfds, fo, FlushReason::kManualCompaction,
                               false /* writes_stopped */);
    } else {
      s = FlushMemTable(cfd, fo, FlushReason::kManualCompaction,
                        false /* writes_stopped*/);
    }
    if (!s.ok()) {
      LogFlush(immutable_db_options_.info_log);
      return s;
    }
  }

  constexpr int kInvalidLevel = -1;
  int final_output_level = kInvalidLevel;
  bool exclusive = options.exclusive_manual_compaction;
  if (cfd->ioptions()->compaction_style == kCompactionStyleUniversal &&
      cfd->NumberLevels() > 1) {
    // Always compact all files together.
    final_output_level = cfd->NumberLevels() - 1;
    // if bottom most level is reserved
    if (immutable_db_options_.allow_ingest_behind) {
      final_output_level--;
    }
    s = RunManualCompaction(cfd, ColumnFamilyData::kCompactAllLevels,
                            final_output_level, options, begin, end, exclusive,
                            false, port::kMaxUint64);
  } else {
    int first_overlapped_level = kInvalidLevel;
    int max_overlapped_level = kInvalidLevel;
    {
      SuperVersion* super_version = cfd->GetReferencedSuperVersion(this);
      Version* current_version = super_version->current;
      ReadOptions ro;
      ro.total_order_seek = true;
      bool overlap;
      for (int level = 0;
           level < current_version->storage_info()->num_non_empty_levels();
           level++) {
        overlap = true;
        if (begin != nullptr && end != nullptr) {
          Status status = current_version->OverlapWithLevelIterator(
              ro, file_options_, *begin, *end, level, &overlap);
          if (!status.ok()) {
            overlap = current_version->storage_info()->OverlapInLevel(
                level, begin, end);
          }
        } else {
          overlap = current_version->storage_info()->OverlapInLevel(level,
                                                                    begin, end);
        }
        if (overlap) {
          if (first_overlapped_level == kInvalidLevel) {
            first_overlapped_level = level;
          }
          max_overlapped_level = level;
        }
      }
      CleanupSuperVersion(super_version);
    }
    if (s.ok() && first_overlapped_level != kInvalidLevel) {
      // max_file_num_to_ignore can be used to filter out newly created SST
      // files, useful for bottom level compaction in a manual compaction
      uint64_t max_file_num_to_ignore = port::kMaxUint64;
      uint64_t next_file_number = versions_->current_next_file_number();
      final_output_level = max_overlapped_level;
      int output_level;
      for (int level = first_overlapped_level; level <= max_overlapped_level;
           level++) {
<<<<<<< HEAD
=======
        bool disallow_trivial_move = false;
>>>>>>> ed431616
        // in case the compaction is universal or if we're compacting the
        // bottom-most level, the output level will be the same as input one.
        // level 0 can never be the bottommost level (i.e. if all files are in
        // level 0, we will compact to level 1)
        if (cfd->ioptions()->compaction_style == kCompactionStyleUniversal ||
            cfd->ioptions()->compaction_style == kCompactionStyleFIFO) {
          output_level = level;
        } else if (level == max_overlapped_level && level > 0) {
          if (options.bottommost_level_compaction ==
              BottommostLevelCompaction::kSkip) {
            // Skip bottommost level compaction
            continue;
          } else if (options.bottommost_level_compaction ==
                         BottommostLevelCompaction::kIfHaveCompactionFilter &&
                     cfd->ioptions()->compaction_filter == nullptr &&
                     cfd->ioptions()->compaction_filter_factory == nullptr) {
            // Skip bottommost level compaction since we don't have a compaction
            // filter
            continue;
          }
          output_level = level;
          // update max_file_num_to_ignore only for bottom level compaction
          // because data in newly compacted files in middle levels may still
          // need to be pushed down
          max_file_num_to_ignore = next_file_number;
        } else {
          output_level = level + 1;
          if (cfd->ioptions()->compaction_style == kCompactionStyleLevel &&
              cfd->ioptions()->level_compaction_dynamic_level_bytes &&
              level == 0) {
            output_level = ColumnFamilyData::kCompactToBaseLevel;
          }
<<<<<<< HEAD
        }
        s = RunManualCompaction(cfd, level, output_level, options, begin, end,
                                exclusive, false, max_file_num_to_ignore);
=======
          // if it's a BottommostLevel compaction and `kForce*` compaction is
          // set, disallow trivial move
          if (level == max_overlapped_level &&
              (options.bottommost_level_compaction ==
                   BottommostLevelCompaction::kForce ||
               options.bottommost_level_compaction ==
                   BottommostLevelCompaction::kForceOptimized)) {
            disallow_trivial_move = true;
          }
        }
        s = RunManualCompaction(cfd, level, output_level, options, begin, end,
                                exclusive, disallow_trivial_move,
                                max_file_num_to_ignore);
>>>>>>> ed431616
        if (!s.ok()) {
          break;
        }
        if (output_level == ColumnFamilyData::kCompactToBaseLevel) {
          final_output_level = cfd->NumberLevels() - 1;
        } else if (output_level > final_output_level) {
          final_output_level = output_level;
        }
        TEST_SYNC_POINT("DBImpl::RunManualCompaction()::1");
        TEST_SYNC_POINT("DBImpl::RunManualCompaction()::2");
      }
    }
  }
  if (!s.ok() || final_output_level == kInvalidLevel) {
    LogFlush(immutable_db_options_.info_log);
    return s;
  }

  if (options.change_level) {
    TEST_SYNC_POINT("DBImpl::CompactRange:BeforeRefit:1");
    TEST_SYNC_POINT("DBImpl::CompactRange:BeforeRefit:2");

    ROCKS_LOG_INFO(immutable_db_options_.info_log,
                   "[RefitLevel] waiting for background threads to stop");
    DisableManualCompaction();
    s = PauseBackgroundWork();
    if (s.ok()) {
      TEST_SYNC_POINT("DBImpl::CompactRange:PreRefitLevel");
      s = ReFitLevel(cfd, final_output_level, options.target_level);
      TEST_SYNC_POINT("DBImpl::CompactRange:PostRefitLevel");
      // ContinueBackgroundWork always return Status::OK().
      Status temp_s = ContinueBackgroundWork();
      assert(temp_s.ok());
    }
    EnableManualCompaction();
  }
  LogFlush(immutable_db_options_.info_log);

  {
    InstrumentedMutexLock l(&mutex_);
    // an automatic compaction that has been scheduled might have been
    // preempted by the manual compactions. Need to schedule it back.
    MaybeScheduleFlushOrCompaction();
  }

  return s;
}

Status DBImpl::CompactFiles(const CompactionOptions& compact_options,
                            ColumnFamilyHandle* column_family,
                            const std::vector<std::string>& input_file_names,
                            const int output_level, const int output_path_id,
                            std::vector<std::string>* const output_file_names,
                            CompactionJobInfo* compaction_job_info) {
#ifdef ROCKSDB_LITE
  (void)compact_options;
  (void)column_family;
  (void)input_file_names;
  (void)output_level;
  (void)output_path_id;
  (void)output_file_names;
  (void)compaction_job_info;
  // not supported in lite version
  return Status::NotSupported("Not supported in ROCKSDB LITE");
#else
  if (column_family == nullptr) {
    return Status::InvalidArgument("ColumnFamilyHandle must be non-null.");
  }

  auto cfd =
      static_cast_with_check<ColumnFamilyHandleImpl>(column_family)->cfd();
  assert(cfd);

  Status s;
  JobContext job_context(0, true);
  LogBuffer log_buffer(InfoLogLevel::INFO_LEVEL,
                       immutable_db_options_.info_log.get());

  // Perform CompactFiles
  TEST_SYNC_POINT("TestCompactFiles::IngestExternalFile2");
  {
    InstrumentedMutexLock l(&mutex_);

    // This call will unlock/lock the mutex to wait for current running
    // IngestExternalFile() calls to finish.
    WaitForIngestFile();

    // We need to get current after `WaitForIngestFile`, because
    // `IngestExternalFile` may add files that overlap with `input_file_names`
    auto* current = cfd->current();
    current->Ref();

    s = CompactFilesImpl(compact_options, cfd, current, input_file_names,
                         output_file_names, output_level, output_path_id,
                         &job_context, &log_buffer, compaction_job_info);

    current->Unref();
  }

  // Find and delete obsolete files
  {
    InstrumentedMutexLock l(&mutex_);
    // If !s.ok(), this means that Compaction failed. In that case, we want
    // to delete all obsolete files we might have created and we force
    // FindObsoleteFiles(). This is because job_context does not
    // catch all created files if compaction failed.
    FindObsoleteFiles(&job_context, !s.ok());
  }  // release the mutex

  // delete unnecessary files if any, this is done outside the mutex
  if (job_context.HaveSomethingToClean() ||
      job_context.HaveSomethingToDelete() || !log_buffer.IsEmpty()) {
    // Have to flush the info logs before bg_compaction_scheduled_--
    // because if bg_flush_scheduled_ becomes 0 and the lock is
    // released, the deconstructor of DB can kick in and destroy all the
    // states of DB so info_log might not be available after that point.
    // It also applies to access other states that DB owns.
    log_buffer.FlushBufferToLog();
    if (job_context.HaveSomethingToDelete()) {
      // no mutex is locked here.  No need to Unlock() and Lock() here.
      PurgeObsoleteFiles(job_context);
    }
    job_context.Clean();
  }

  return s;
#endif  // ROCKSDB_LITE
}

#ifndef ROCKSDB_LITE
Status DBImpl::CompactFilesImpl(
    const CompactionOptions& compact_options, ColumnFamilyData* cfd,
    Version* version, const std::vector<std::string>& input_file_names,
    std::vector<std::string>* const output_file_names, const int output_level,
    int output_path_id, JobContext* job_context, LogBuffer* log_buffer,
    CompactionJobInfo* compaction_job_info) {
  mutex_.AssertHeld();

  if (shutting_down_.load(std::memory_order_acquire)) {
    return Status::ShutdownInProgress();
  }
  if (manual_compaction_paused_.load(std::memory_order_acquire) > 0) {
    return Status::Incomplete(Status::SubCode::kManualCompactionPaused);
  }

  std::unordered_set<uint64_t> input_set;
  for (const auto& file_name : input_file_names) {
    input_set.insert(TableFileNameToNumber(file_name));
  }

  ColumnFamilyMetaData cf_meta;
  // TODO(yhchiang): can directly use version here if none of the
  // following functions call is pluggable to external developers.
  version->GetColumnFamilyMetaData(&cf_meta);

  if (output_path_id < 0) {
    if (cfd->ioptions()->cf_paths.size() == 1U) {
      output_path_id = 0;
    } else {
      return Status::NotSupported(
          "Automatic output path selection is not "
          "yet supported in CompactFiles()");
    }
  }

  Status s = cfd->compaction_picker()->SanitizeCompactionInputFiles(
      &input_set, cf_meta, output_level);
  if (!s.ok()) {
    return s;
  }

  std::vector<CompactionInputFiles> input_files;
  s = cfd->compaction_picker()->GetCompactionInputsFromFileNumbers(
      &input_files, &input_set, version->storage_info(), compact_options);
  if (!s.ok()) {
    return s;
  }

  for (const auto& inputs : input_files) {
    if (cfd->compaction_picker()->AreFilesInCompaction(inputs.files)) {
      return Status::Aborted(
          "Some of the necessary compaction input "
          "files are already being compacted");
    }
  }
  bool sfm_reserved_compact_space = false;
  // First check if we have enough room to do the compaction
  bool enough_room = EnoughRoomForCompaction(
      cfd, input_files, &sfm_reserved_compact_space, log_buffer);

  if (!enough_room) {
    // m's vars will get set properly at the end of this function,
    // as long as status == CompactionTooLarge
    return Status::CompactionTooLarge();
  }

  // At this point, CompactFiles will be run.
  bg_compaction_scheduled_++;

  std::unique_ptr<Compaction> c;
  assert(cfd->compaction_picker());
  c.reset(cfd->compaction_picker()->CompactFiles(
      compact_options, input_files, output_level, version->storage_info(),
      *cfd->GetLatestMutableCFOptions(), mutable_db_options_, output_path_id));
  // we already sanitized the set of input files and checked for conflicts
  // without releasing the lock, so we're guaranteed a compaction can be formed.
  assert(c != nullptr);

  c->SetInputVersion(version);
  // deletion compaction currently not allowed in CompactFiles.
  assert(!c->deletion_compaction());

  std::vector<SequenceNumber> snapshot_seqs;
  SequenceNumber earliest_write_conflict_snapshot;
  SnapshotChecker* snapshot_checker;
  GetSnapshotContext(job_context, &snapshot_seqs,
                     &earliest_write_conflict_snapshot, &snapshot_checker);

  std::unique_ptr<std::list<uint64_t>::iterator> pending_outputs_inserted_elem(
      new std::list<uint64_t>::iterator(
          CaptureCurrentFileNumberInPendingOutputs()));

  assert(is_snapshot_supported_ || snapshots_.empty());
  CompactionJobStats compaction_job_stats;
  CompactionJob compaction_job(
      job_context->job_id, c.get(), immutable_db_options_,
      file_options_for_compaction_, versions_.get(), &shutting_down_,
      preserve_deletes_seqnum_.load(), log_buffer, directories_.GetDbDir(),
      GetDataDir(c->column_family_data(), c->output_path_id()), stats_, &mutex_,
      &error_handler_, snapshot_seqs, earliest_write_conflict_snapshot,
      snapshot_checker, table_cache_, &event_logger_,
      c->mutable_cf_options()->paranoid_file_checks,
      c->mutable_cf_options()->report_bg_io_stats, dbname_,
      &compaction_job_stats, Env::Priority::USER, io_tracer_,
      &manual_compaction_paused_, db_id_, db_session_id_);

  // Creating a compaction influences the compaction score because the score
  // takes running compactions into account (by skipping files that are already
  // being compacted). Since we just changed compaction score, we recalculate it
  // here.
  version->storage_info()->ComputeCompactionScore(*cfd->ioptions(),
                                                  *c->mutable_cf_options());

  compaction_job.Prepare();

  mutex_.Unlock();
  TEST_SYNC_POINT("CompactFilesImpl:0");
  TEST_SYNC_POINT("CompactFilesImpl:1");
  compaction_job.Run();
  TEST_SYNC_POINT("CompactFilesImpl:2");
  TEST_SYNC_POINT("CompactFilesImpl:3");
  mutex_.Lock();

  Status status = compaction_job.Install(*c->mutable_cf_options());
  if (status.ok()) {
    assert(compaction_job.io_status().ok());
    InstallSuperVersionAndScheduleWork(c->column_family_data(),
                                       &job_context->superversion_contexts[0],
                                       *c->mutable_cf_options());
  }
  // status above captures any error during compaction_job.Install, so its ok
  // not check compaction_job.io_status() explicitly if we're not calling
  // SetBGError
  compaction_job.io_status().PermitUncheckedError();
  c->ReleaseCompactionFiles(s);
#ifndef ROCKSDB_LITE
  // Need to make sure SstFileManager does its bookkeeping
  auto sfm = static_cast<SstFileManagerImpl*>(
      immutable_db_options_.sst_file_manager.get());
  if (sfm && sfm_reserved_compact_space) {
    sfm->OnCompactionCompletion(c.get());
  }
#endif  // ROCKSDB_LITE

  ReleaseFileNumberFromPendingOutputs(pending_outputs_inserted_elem);

  if (compaction_job_info != nullptr) {
    BuildCompactionJobInfo(cfd, c.get(), s, compaction_job_stats,
                           job_context->job_id, version, compaction_job_info);
  }

  if (status.ok()) {
    // Done
  } else if (status.IsColumnFamilyDropped() || status.IsShutdownInProgress()) {
    // Ignore compaction errors found during shutting down
  } else if (status.IsManualCompactionPaused()) {
    // Don't report stopping manual compaction as error
    ROCKS_LOG_INFO(immutable_db_options_.info_log,
                   "[%s] [JOB %d] Stopping manual compaction",
                   c->column_family_data()->GetName().c_str(),
                   job_context->job_id);
  } else {
    ROCKS_LOG_WARN(immutable_db_options_.info_log,
                   "[%s] [JOB %d] Compaction error: %s",
                   c->column_family_data()->GetName().c_str(),
                   job_context->job_id, status.ToString().c_str());
    IOStatus io_s = compaction_job.io_status();
    if (!io_s.ok()) {
      error_handler_.SetBGError(io_s, BackgroundErrorReason::kCompaction)
          .PermitUncheckedError();
    } else {
      error_handler_.SetBGError(status, BackgroundErrorReason::kCompaction)
          .PermitUncheckedError();
    }
  }

  if (output_file_names != nullptr) {
    for (const auto& newf : c->edit()->GetNewFiles()) {
      (*output_file_names)
          .push_back(TableFileName(c->immutable_cf_options()->cf_paths,
                                   newf.second.fd.GetNumber(),
                                   newf.second.fd.GetPathId()));
    }
  }

  c.reset();

  bg_compaction_scheduled_--;
  if (bg_compaction_scheduled_ == 0) {
    bg_cv_.SignalAll();
  }
  MaybeScheduleFlushOrCompaction();
  TEST_SYNC_POINT("CompactFilesImpl:End");

  return status;
}
#endif  // ROCKSDB_LITE

Status DBImpl::PauseBackgroundWork() {
  InstrumentedMutexLock guard_lock(&mutex_);
  bg_compaction_paused_++;
  while (bg_bottom_compaction_scheduled_ > 0 || bg_compaction_scheduled_ > 0 ||
         bg_flush_scheduled_ > 0) {
    bg_cv_.Wait();
  }
  bg_work_paused_++;
  return Status::OK();
}

Status DBImpl::ContinueBackgroundWork() {
  InstrumentedMutexLock guard_lock(&mutex_);
  if (bg_work_paused_ == 0) {
    return Status::InvalidArgument();
  }
  assert(bg_work_paused_ > 0);
  assert(bg_compaction_paused_ > 0);
  bg_compaction_paused_--;
  bg_work_paused_--;
  // It's sufficient to check just bg_work_paused_ here since
  // bg_work_paused_ is always no greater than bg_compaction_paused_
  if (bg_work_paused_ == 0) {
    MaybeScheduleFlushOrCompaction();
  }
  return Status::OK();
}

void DBImpl::NotifyOnCompactionBegin(ColumnFamilyData* cfd, Compaction* c,
                                     const Status& st,
                                     const CompactionJobStats& job_stats,
                                     int job_id) {
#ifndef ROCKSDB_LITE
  if (immutable_db_options_.listeners.empty()) {
    return;
  }
  mutex_.AssertHeld();
  if (shutting_down_.load(std::memory_order_acquire)) {
    return;
  }
  if (c->is_manual_compaction() &&
      manual_compaction_paused_.load(std::memory_order_acquire) > 0) {
    return;
  }
  Version* current = cfd->current();
  current->Ref();
  // release lock while notifying events
  mutex_.Unlock();
  TEST_SYNC_POINT("DBImpl::NotifyOnCompactionBegin::UnlockMutex");
  {
    CompactionJobInfo info{};
<<<<<<< HEAD
    info.cf_name = cfd->GetName();
    info.status = st;
    info.thread_id = env_->GetThreadID();
    info.job_id = job_id;
    info.base_input_level = c->start_level();
    info.output_level = c->output_level();
    info.stats = job_stats;
    info.table_properties = c->GetOutputTableProperties();
    info.compaction_reason = c->compaction_reason();
    info.compression = c->output_compression();
    for (size_t i = 0; i < c->num_input_levels(); ++i) {
      for (const auto fmd : *c->inputs(i)) {
        const FileDescriptor& desc = fmd->fd;
        const uint64_t file_number = desc.GetNumber();
        auto fn = TableFileName(c->immutable_cf_options()->cf_paths,
                                file_number, desc.GetPathId());
        info.input_files.push_back(fn);
        info.input_file_infos.push_back(CompactionFileInfo{
            static_cast<int>(i), file_number, fmd->oldest_blob_file_number});
        if (info.table_properties.count(fn) == 0) {
          std::shared_ptr<const TableProperties> tp;
          auto s = current->GetTableProperties(&tp, fmd, &fn);
          if (s.ok()) {
            info.table_properties[fn] = tp;
          }
        }
      }
    }
    for (const auto& newf : c->edit()->GetNewFiles()) {
      const FileMetaData& meta = newf.second;
      const FileDescriptor& desc = meta.fd;
      const uint64_t file_number = desc.GetNumber();
      info.output_files.push_back(TableFileName(
          c->immutable_cf_options()->cf_paths, file_number, desc.GetPathId()));
      info.output_file_infos.push_back(CompactionFileInfo{
          newf.first, file_number, meta.oldest_blob_file_number});
    }
=======
    BuildCompactionJobInfo(cfd, c, st, job_stats, job_id, current, &info);
>>>>>>> ed431616
    for (auto listener : immutable_db_options_.listeners) {
      listener->OnCompactionBegin(this, info);
    }
    info.status.PermitUncheckedError();
  }
  mutex_.Lock();
  current->Unref();
#else
  (void)cfd;
  (void)c;
  (void)st;
  (void)job_stats;
  (void)job_id;
#endif  // ROCKSDB_LITE
}

void DBImpl::NotifyOnCompactionCompleted(
    ColumnFamilyData* cfd, Compaction* c, const Status& st,
    const CompactionJobStats& compaction_job_stats, const int job_id) {
#ifndef ROCKSDB_LITE
  if (immutable_db_options_.listeners.size() == 0U) {
    return;
  }
  mutex_.AssertHeld();
  if (shutting_down_.load(std::memory_order_acquire)) {
    return;
  }
  if (c->is_manual_compaction() &&
      manual_compaction_paused_.load(std::memory_order_acquire) > 0) {
    return;
  }
  Version* current = cfd->current();
  current->Ref();
  // release lock while notifying events
  mutex_.Unlock();
  TEST_SYNC_POINT("DBImpl::NotifyOnCompactionCompleted::UnlockMutex");
  {
    CompactionJobInfo info{};
    BuildCompactionJobInfo(cfd, c, st, compaction_job_stats, job_id, current,
                           &info);
    for (auto listener : immutable_db_options_.listeners) {
      listener->OnCompactionCompleted(this, info);
    }
  }
  mutex_.Lock();
  current->Unref();
  // no need to signal bg_cv_ as it will be signaled at the end of the
  // flush process.
#else
  (void)cfd;
  (void)c;
  (void)st;
  (void)compaction_job_stats;
  (void)job_id;
#endif  // ROCKSDB_LITE
}

// REQUIREMENT: block all background work by calling PauseBackgroundWork()
// before calling this function
Status DBImpl::ReFitLevel(ColumnFamilyData* cfd, int level, int target_level) {
  assert(level < cfd->NumberLevels());
  if (target_level >= cfd->NumberLevels()) {
    return Status::InvalidArgument("Target level exceeds number of levels");
  }

  SuperVersionContext sv_context(/* create_superversion */ true);

  Status status;

  InstrumentedMutexLock guard_lock(&mutex_);

  // only allow one thread refitting
  if (refitting_level_) {
    ROCKS_LOG_INFO(immutable_db_options_.info_log,
                   "[ReFitLevel] another thread is refitting");
    return Status::NotSupported("another thread is refitting");
  }
  refitting_level_ = true;

  const MutableCFOptions mutable_cf_options = *cfd->GetLatestMutableCFOptions();
  // move to a smaller level
  int to_level = target_level;
  if (target_level < 0) {
    to_level = FindMinimumEmptyLevelFitting(cfd, mutable_cf_options, level);
  }

  auto* vstorage = cfd->current()->storage_info();
  if (to_level != level) {
    if (to_level > level) {
      if (level == 0) {
        refitting_level_ = false;
        return Status::NotSupported(
            "Cannot change from level 0 to other levels.");
      }
      // Check levels are empty for a trivial move
      for (int l = level + 1; l <= to_level; l++) {
        if (vstorage->NumLevelFiles(l) > 0) {
          refitting_level_ = false;
          return Status::NotSupported(
              "Levels between source and target are not empty for a move.");
        }
      }
    } else {
      // to_level < level
      // Check levels are empty for a trivial move
      for (int l = to_level; l < level; l++) {
        if (vstorage->NumLevelFiles(l) > 0) {
          refitting_level_ = false;
          return Status::NotSupported(
              "Levels between source and target are not empty for a move.");
        }
      }
    }
    ROCKS_LOG_DEBUG(immutable_db_options_.info_log,
                    "[%s] Before refitting:\n%s", cfd->GetName().c_str(),
                    cfd->current()->DebugString().data());

    VersionEdit edit;
    edit.SetColumnFamily(cfd->GetID());
    for (const auto& f : vstorage->LevelFiles(level)) {
      edit.DeleteFile(level, f->fd.GetNumber());
      edit.AddFile(to_level, f->fd.GetNumber(), f->fd.GetPathId(),
                   f->fd.GetFileSize(), f->smallest, f->largest,
                   f->fd.smallest_seqno, f->fd.largest_seqno,
                   f->marked_for_compaction, f->oldest_blob_file_number,
                   f->oldest_ancester_time, f->file_creation_time,
                   f->file_checksum, f->file_checksum_func_name);
    }
    ROCKS_LOG_DEBUG(immutable_db_options_.info_log,
                    "[%s] Apply version edit:\n%s", cfd->GetName().c_str(),
                    edit.DebugString().data());

    status = versions_->LogAndApply(cfd, mutable_cf_options, &edit, &mutex_,
                                    directories_.GetDbDir());
    InstallSuperVersionAndScheduleWork(cfd, &sv_context, mutable_cf_options);

    ROCKS_LOG_DEBUG(immutable_db_options_.info_log, "[%s] LogAndApply: %s\n",
                    cfd->GetName().c_str(), status.ToString().data());

    if (status.ok()) {
      ROCKS_LOG_DEBUG(immutable_db_options_.info_log,
                      "[%s] After refitting:\n%s", cfd->GetName().c_str(),
                      cfd->current()->DebugString().data());
    }
  }

  sv_context.Clean();
  refitting_level_ = false;

  return status;
}

int DBImpl::NumberLevels(ColumnFamilyHandle* column_family) {
  auto cfh = static_cast_with_check<ColumnFamilyHandleImpl>(column_family);
  return cfh->cfd()->NumberLevels();
}

int DBImpl::MaxMemCompactionLevel(ColumnFamilyHandle* /*column_family*/) {
  return 0;
}

int DBImpl::Level0StopWriteTrigger(ColumnFamilyHandle* column_family) {
  auto cfh = static_cast_with_check<ColumnFamilyHandleImpl>(column_family);
  InstrumentedMutexLock l(&mutex_);
  return cfh->cfd()
      ->GetSuperVersion()
      ->mutable_cf_options.level0_stop_writes_trigger;
}

Status DBImpl::Flush(const FlushOptions& flush_options,
                     ColumnFamilyHandle* column_family) {
  auto cfh = static_cast_with_check<ColumnFamilyHandleImpl>(column_family);
  ROCKS_LOG_INFO(immutable_db_options_.info_log, "[%s] Manual flush start.",
                 cfh->GetName().c_str());
  Status s;
  if (immutable_db_options_.atomic_flush) {
    s = AtomicFlushMemTables({cfh->cfd()}, flush_options,
                             FlushReason::kManualFlush);
  } else {
    s = FlushMemTable(cfh->cfd(), flush_options, FlushReason::kManualFlush);
  }

  ROCKS_LOG_INFO(immutable_db_options_.info_log,
                 "[%s] Manual flush finished, status: %s\n",
                 cfh->GetName().c_str(), s.ToString().c_str());
  return s;
}

Status DBImpl::Flush(const FlushOptions& flush_options,
                     const std::vector<ColumnFamilyHandle*>& column_families) {
  Status s;
  if (!immutable_db_options_.atomic_flush) {
    for (auto cfh : column_families) {
      s = Flush(flush_options, cfh);
      if (!s.ok()) {
        break;
      }
    }
  } else {
    ROCKS_LOG_INFO(immutable_db_options_.info_log,
                   "Manual atomic flush start.\n"
                   "=====Column families:=====");
    for (auto cfh : column_families) {
      auto cfhi = static_cast<ColumnFamilyHandleImpl*>(cfh);
      ROCKS_LOG_INFO(immutable_db_options_.info_log, "%s",
                     cfhi->GetName().c_str());
    }
    ROCKS_LOG_INFO(immutable_db_options_.info_log,
                   "=====End of column families list=====");
    autovector<ColumnFamilyData*> cfds;
    std::for_each(column_families.begin(), column_families.end(),
                  [&cfds](ColumnFamilyHandle* elem) {
                    auto cfh = static_cast<ColumnFamilyHandleImpl*>(elem);
                    cfds.emplace_back(cfh->cfd());
                  });
    s = AtomicFlushMemTables(cfds, flush_options, FlushReason::kManualFlush);
    ROCKS_LOG_INFO(immutable_db_options_.info_log,
                   "Manual atomic flush finished, status: %s\n"
                   "=====Column families:=====",
                   s.ToString().c_str());
    for (auto cfh : column_families) {
      auto cfhi = static_cast<ColumnFamilyHandleImpl*>(cfh);
      ROCKS_LOG_INFO(immutable_db_options_.info_log, "%s",
                     cfhi->GetName().c_str());
    }
    ROCKS_LOG_INFO(immutable_db_options_.info_log,
                   "=====End of column families list=====");
  }
  return s;
}

Status DBImpl::RunManualCompaction(
    ColumnFamilyData* cfd, int input_level, int output_level,
    const CompactRangeOptions& compact_range_options, const Slice* begin,
    const Slice* end, bool exclusive, bool disallow_trivial_move,
    uint64_t max_file_num_to_ignore) {
  assert(input_level == ColumnFamilyData::kCompactAllLevels ||
         input_level >= 0);

  InternalKey begin_storage, end_storage;
  CompactionArg* ca;

  bool scheduled = false;
  bool manual_conflict = false;
  ManualCompactionState manual;
  manual.cfd = cfd;
  manual.input_level = input_level;
  manual.output_level = output_level;
  manual.output_path_id = compact_range_options.target_path_id;
  manual.done = false;
  manual.in_progress = false;
  manual.incomplete = false;
  manual.exclusive = exclusive;
  manual.disallow_trivial_move = disallow_trivial_move;
  // For universal compaction, we enforce every manual compaction to compact
  // all files.
  if (begin == nullptr ||
      cfd->ioptions()->compaction_style == kCompactionStyleUniversal ||
      cfd->ioptions()->compaction_style == kCompactionStyleFIFO) {
    manual.begin = nullptr;
  } else {
    begin_storage.SetMinPossibleForUserKey(*begin);
    manual.begin = &begin_storage;
  }
  if (end == nullptr ||
      cfd->ioptions()->compaction_style == kCompactionStyleUniversal ||
      cfd->ioptions()->compaction_style == kCompactionStyleFIFO) {
    manual.end = nullptr;
  } else {
    end_storage.SetMaxPossibleForUserKey(*end);
    manual.end = &end_storage;
  }

  TEST_SYNC_POINT("DBImpl::RunManualCompaction:0");
  TEST_SYNC_POINT("DBImpl::RunManualCompaction:1");
  InstrumentedMutexLock l(&mutex_);

  // When a manual compaction arrives, temporarily disable scheduling of
  // non-manual compactions and wait until the number of scheduled compaction
  // jobs drops to zero. This is needed to ensure that this manual compaction
  // can compact any range of keys/files.
  //
  // HasPendingManualCompaction() is true when at least one thread is inside
  // RunManualCompaction(), i.e. during that time no other compaction will
  // get scheduled (see MaybeScheduleFlushOrCompaction).
  //
  // Note that the following loop doesn't stop more that one thread calling
  // RunManualCompaction() from getting to the second while loop below.
  // However, only one of them will actually schedule compaction, while
  // others will wait on a condition variable until it completes.

  AddManualCompaction(&manual);
  TEST_SYNC_POINT_CALLBACK("DBImpl::RunManualCompaction:NotScheduled", &mutex_);
  if (exclusive) {
    while (bg_bottom_compaction_scheduled_ > 0 ||
           bg_compaction_scheduled_ > 0) {
      TEST_SYNC_POINT("DBImpl::RunManualCompaction:WaitScheduled");
      ROCKS_LOG_INFO(
          immutable_db_options_.info_log,
          "[%s] Manual compaction waiting for all other scheduled background "
          "compactions to finish",
          cfd->GetName().c_str());
      bg_cv_.Wait();
    }
  }

  ROCKS_LOG_INFO(immutable_db_options_.info_log,
                 "[%s] Manual compaction starting", cfd->GetName().c_str());

  LogBuffer log_buffer(InfoLogLevel::INFO_LEVEL,
                       immutable_db_options_.info_log.get());
  // We don't check bg_error_ here, because if we get the error in compaction,
  // the compaction will set manual.status to bg_error_ and set manual.done to
  // true.
  while (!manual.done) {
    assert(HasPendingManualCompaction());
    manual_conflict = false;
    Compaction* compaction = nullptr;
    if (ShouldntRunManualCompaction(&manual) || (manual.in_progress == true) ||
        scheduled ||
        (((manual.manual_end = &manual.tmp_storage1) != nullptr) &&
         ((compaction = manual.cfd->CompactRange(
               *manual.cfd->GetLatestMutableCFOptions(), mutable_db_options_,
               manual.input_level, manual.output_level, compact_range_options,
               manual.begin, manual.end, &manual.manual_end, &manual_conflict,
               max_file_num_to_ignore)) == nullptr &&
          manual_conflict))) {
      // exclusive manual compactions should not see a conflict during
      // CompactRange
      assert(!exclusive || !manual_conflict);
      // Running either this or some other manual compaction
      bg_cv_.Wait();
      if (scheduled && manual.incomplete == true) {
        assert(!manual.in_progress);
        scheduled = false;
        manual.incomplete = false;
      }
    } else if (!scheduled) {
      if (compaction == nullptr) {
        manual.done = true;
        bg_cv_.SignalAll();
        continue;
      }
      ca = new CompactionArg;
      ca->db = this;
      ca->prepicked_compaction = new PrepickedCompaction;
      ca->prepicked_compaction->manual_compaction_state = &manual;
      ca->prepicked_compaction->compaction = compaction;
      if (!RequestCompactionToken(
              cfd, true, &ca->prepicked_compaction->task_token, &log_buffer)) {
        // Don't throttle manual compaction, only count outstanding tasks.
        assert(false);
      }
      manual.incomplete = false;
      bg_compaction_scheduled_++;
      Env::Priority thread_pool_pri = Env::Priority::LOW;
      if (compaction->bottommost_level() &&
          env_->GetBackgroundThreads(Env::Priority::BOTTOM) > 0) {
        thread_pool_pri = Env::Priority::BOTTOM;
      }
      env_->Schedule(&DBImpl::BGWorkCompaction, ca, thread_pool_pri, this,
                     &DBImpl::UnscheduleCompactionCallback);
      scheduled = true;
    }
  }

  log_buffer.FlushBufferToLog();
  assert(!manual.in_progress);
  assert(HasPendingManualCompaction());
  RemoveManualCompaction(&manual);
  bg_cv_.SignalAll();
  return manual.status;
}

void DBImpl::GenerateFlushRequest(const autovector<ColumnFamilyData*>& cfds,
                                  FlushRequest* req) {
  assert(req != nullptr);
  req->reserve(cfds.size());
  for (const auto cfd : cfds) {
    if (nullptr == cfd) {
      // cfd may be null, see DBImpl::ScheduleFlushes
      continue;
    }
    uint64_t max_memtable_id = cfd->imm()->GetLatestMemTableID();
    req->emplace_back(cfd, max_memtable_id);
  }
}

Status DBImpl::FlushMemTable(ColumnFamilyData* cfd,
                             const FlushOptions& flush_options,
                             FlushReason flush_reason, bool writes_stopped) {
  Status s;
  uint64_t flush_memtable_id = 0;
  if (!flush_options.allow_write_stall) {
    bool flush_needed = true;
    s = WaitUntilFlushWouldNotStallWrites(cfd, &flush_needed);
    TEST_SYNC_POINT("DBImpl::FlushMemTable:StallWaitDone");
    if (!s.ok() || !flush_needed) {
      return s;
    }
  }

  FlushRequest flush_req;
  {
    WriteContext context;
    InstrumentedMutexLock guard_lock(&mutex_);

    WriteThread::Writer w;
    WriteThread::Writer nonmem_w;
    if (!writes_stopped) {
      write_thread_.EnterUnbatched(&w, &mutex_);
      if (two_write_queues_) {
        nonmem_write_thread_.EnterUnbatched(&nonmem_w, &mutex_);
      }
    }
    WaitForPendingWrites();

    if (!cfd->mem()->IsEmpty() || !cached_recoverable_state_empty_.load()) {
      if (flush_reason != FlushReason::kErrorRecoveryRetryFlush) {
        s = SwitchMemtable(cfd, &context);
      } else {
        assert(cfd->imm()->NumNotFlushed() > 0);
      }
    }
    if (s.ok()) {
      if (cfd->imm()->NumNotFlushed() != 0 || !cfd->mem()->IsEmpty() ||
          !cached_recoverable_state_empty_.load()) {
        flush_memtable_id = cfd->imm()->GetLatestMemTableID();
        flush_req.emplace_back(cfd, flush_memtable_id);
      }
      if (immutable_db_options_.persist_stats_to_disk &&
          flush_reason != FlushReason::kErrorRecoveryRetryFlush) {
        ColumnFamilyData* cfd_stats =
            versions_->GetColumnFamilySet()->GetColumnFamily(
                kPersistentStatsColumnFamilyName);
        if (cfd_stats != nullptr && cfd_stats != cfd &&
            !cfd_stats->mem()->IsEmpty()) {
          // only force flush stats CF when it will be the only CF lagging
          // behind after the current flush
          bool stats_cf_flush_needed = true;
          for (auto* loop_cfd : *versions_->GetColumnFamilySet()) {
            if (loop_cfd == cfd_stats || loop_cfd == cfd) {
              continue;
            }
            if (loop_cfd->GetLogNumber() <= cfd_stats->GetLogNumber()) {
              stats_cf_flush_needed = false;
            }
          }
          if (stats_cf_flush_needed) {
            ROCKS_LOG_INFO(immutable_db_options_.info_log,
                           "Force flushing stats CF with manual flush of %s "
                           "to avoid holding old logs",
                           cfd->GetName().c_str());
            s = SwitchMemtable(cfd_stats, &context);
            flush_memtable_id = cfd_stats->imm()->GetLatestMemTableID();
            flush_req.emplace_back(cfd_stats, flush_memtable_id);
          }
        }
      }
    }
    if (s.ok() && !flush_req.empty()) {
      for (auto& elem : flush_req) {
        ColumnFamilyData* loop_cfd = elem.first;
        loop_cfd->imm()->FlushRequested();
      }
      // If the caller wants to wait for this flush to complete, it indicates
      // that the caller expects the ColumnFamilyData not to be free'ed by
      // other threads which may drop the column family concurrently.
      // Therefore, we increase the cfd's ref count.
      if (flush_options.wait) {
        for (auto& elem : flush_req) {
          ColumnFamilyData* loop_cfd = elem.first;
          loop_cfd->Ref();
        }
      }
      SchedulePendingFlush(flush_req, flush_reason);
      MaybeScheduleFlushOrCompaction();
    }

    if (!writes_stopped) {
      write_thread_.ExitUnbatched(&w);
      if (two_write_queues_) {
        nonmem_write_thread_.ExitUnbatched(&nonmem_w);
      }
    }
  }
  TEST_SYNC_POINT("DBImpl::FlushMemTable:AfterScheduleFlush");
  TEST_SYNC_POINT("DBImpl::FlushMemTable:BeforeWaitForBgFlush");
  if (s.ok() && flush_options.wait) {
    autovector<ColumnFamilyData*> cfds;
    autovector<const uint64_t*> flush_memtable_ids;
    for (auto& iter : flush_req) {
      cfds.push_back(iter.first);
      flush_memtable_ids.push_back(&(iter.second));
    }
    s = WaitForFlushMemTables(
        cfds, flush_memtable_ids,
        (flush_reason == FlushReason::kErrorRecovery ||
         flush_reason == FlushReason::kErrorRecoveryRetryFlush));
    InstrumentedMutexLock lock_guard(&mutex_);
    for (auto* tmp_cfd : cfds) {
      tmp_cfd->UnrefAndTryDelete();
    }
  }
  TEST_SYNC_POINT("DBImpl::FlushMemTable:FlushMemTableFinished");
  return s;
}

// Flush all elements in 'column_family_datas'
// and atomically record the result to the MANIFEST.
Status DBImpl::AtomicFlushMemTables(
    const autovector<ColumnFamilyData*>& column_family_datas,
    const FlushOptions& flush_options, FlushReason flush_reason,
    bool writes_stopped) {
  Status s;
  if (!flush_options.allow_write_stall) {
    int num_cfs_to_flush = 0;
    for (auto cfd : column_family_datas) {
      bool flush_needed = true;
      s = WaitUntilFlushWouldNotStallWrites(cfd, &flush_needed);
      if (!s.ok()) {
        return s;
      } else if (flush_needed) {
        ++num_cfs_to_flush;
      }
    }
    if (0 == num_cfs_to_flush) {
      return s;
    }
  }
  FlushRequest flush_req;
  autovector<ColumnFamilyData*> cfds;
  {
    WriteContext context;
    InstrumentedMutexLock guard_lock(&mutex_);

    WriteThread::Writer w;
    WriteThread::Writer nonmem_w;
    if (!writes_stopped) {
      write_thread_.EnterUnbatched(&w, &mutex_);
      if (two_write_queues_) {
        nonmem_write_thread_.EnterUnbatched(&nonmem_w, &mutex_);
      }
    }
    WaitForPendingWrites();

    for (auto cfd : column_family_datas) {
      if (cfd->IsDropped()) {
        continue;
      }
      if (cfd->imm()->NumNotFlushed() != 0 || !cfd->mem()->IsEmpty() ||
          !cached_recoverable_state_empty_.load()) {
        cfds.emplace_back(cfd);
      }
    }
    for (auto cfd : cfds) {
      if ((cfd->mem()->IsEmpty() && cached_recoverable_state_empty_.load()) ||
          flush_reason == FlushReason::kErrorRecoveryRetryFlush) {
        continue;
      }
      cfd->Ref();
      s = SwitchMemtable(cfd, &context);
      cfd->UnrefAndTryDelete();
      if (!s.ok()) {
        break;
      }
    }
    if (s.ok()) {
      AssignAtomicFlushSeq(cfds);
      for (auto cfd : cfds) {
        cfd->imm()->FlushRequested();
      }
      // If the caller wants to wait for this flush to complete, it indicates
      // that the caller expects the ColumnFamilyData not to be free'ed by
      // other threads which may drop the column family concurrently.
      // Therefore, we increase the cfd's ref count.
      if (flush_options.wait) {
        for (auto cfd : cfds) {
          cfd->Ref();
        }
      }
      GenerateFlushRequest(cfds, &flush_req);
      SchedulePendingFlush(flush_req, flush_reason);
      MaybeScheduleFlushOrCompaction();
    }

    if (!writes_stopped) {
      write_thread_.ExitUnbatched(&w);
      if (two_write_queues_) {
        nonmem_write_thread_.ExitUnbatched(&nonmem_w);
      }
    }
  }
  TEST_SYNC_POINT("DBImpl::AtomicFlushMemTables:AfterScheduleFlush");
  TEST_SYNC_POINT("DBImpl::AtomicFlushMemTables:BeforeWaitForBgFlush");
  if (s.ok() && flush_options.wait) {
    autovector<const uint64_t*> flush_memtable_ids;
    for (auto& iter : flush_req) {
      flush_memtable_ids.push_back(&(iter.second));
    }
    s = WaitForFlushMemTables(
        cfds, flush_memtable_ids,
        (flush_reason == FlushReason::kErrorRecovery ||
         flush_reason == FlushReason::kErrorRecoveryRetryFlush));
    InstrumentedMutexLock lock_guard(&mutex_);
    for (auto* cfd : cfds) {
      cfd->UnrefAndTryDelete();
    }
  }
  return s;
}

// Calling FlushMemTable(), whether from DB::Flush() or from Backup Engine, can
// cause write stall, for example if one memtable is being flushed already.
// This method tries to avoid write stall (similar to CompactRange() behavior)
// it emulates how the SuperVersion / LSM would change if flush happens, checks
// it against various constrains and delays flush if it'd cause write stall.
// Called should check status and flush_needed to see if flush already happened.
Status DBImpl::WaitUntilFlushWouldNotStallWrites(ColumnFamilyData* cfd,
                                                 bool* flush_needed) {
  {
    *flush_needed = true;
    InstrumentedMutexLock l(&mutex_);
    uint64_t orig_active_memtable_id = cfd->mem()->GetID();
    WriteStallCondition write_stall_condition = WriteStallCondition::kNormal;
    do {
      if (write_stall_condition != WriteStallCondition::kNormal) {
        // Same error handling as user writes: Don't wait if there's a
        // background error, even if it's a soft error. We might wait here
        // indefinitely as the pending flushes/compactions may never finish
        // successfully, resulting in the stall condition lasting indefinitely
        if (error_handler_.IsBGWorkStopped()) {
          return error_handler_.GetBGError();
        }

        TEST_SYNC_POINT("DBImpl::WaitUntilFlushWouldNotStallWrites:StallWait");
        ROCKS_LOG_INFO(immutable_db_options_.info_log,
                       "[%s] WaitUntilFlushWouldNotStallWrites"
                       " waiting on stall conditions to clear",
                       cfd->GetName().c_str());
        bg_cv_.Wait();
      }
      if (cfd->IsDropped()) {
        return Status::ColumnFamilyDropped();
      }
      if (shutting_down_.load(std::memory_order_acquire)) {
        return Status::ShutdownInProgress();
      }

      uint64_t earliest_memtable_id =
          std::min(cfd->mem()->GetID(), cfd->imm()->GetEarliestMemTableID());
      if (earliest_memtable_id > orig_active_memtable_id) {
        // We waited so long that the memtable we were originally waiting on was
        // flushed.
        *flush_needed = false;
        return Status::OK();
      }

      const auto& mutable_cf_options = *cfd->GetLatestMutableCFOptions();
      const auto* vstorage = cfd->current()->storage_info();

      // Skip stalling check if we're below auto-flush and auto-compaction
      // triggers. If it stalled in these conditions, that'd mean the stall
      // triggers are so low that stalling is needed for any background work. In
      // that case we shouldn't wait since background work won't be scheduled.
      if (cfd->imm()->NumNotFlushed() <
              cfd->ioptions()->min_write_buffer_number_to_merge &&
          vstorage->l0_delay_trigger_count() <
              mutable_cf_options.level0_file_num_compaction_trigger) {
        break;
      }

      // check whether one extra immutable memtable or an extra L0 file would
      // cause write stalling mode to be entered. It could still enter stall
      // mode due to pending compaction bytes, but that's less common
      write_stall_condition =
          ColumnFamilyData::GetWriteStallConditionAndCause(
              cfd->imm()->NumNotFlushed() + 1,
              vstorage->l0_delay_trigger_count() + 1,
              vstorage->estimated_compaction_needed_bytes(), mutable_cf_options)
              .first;
    } while (write_stall_condition != WriteStallCondition::kNormal);
  }
  return Status::OK();
}

// Wait for memtables to be flushed for multiple column families.
// let N = cfds.size()
// for i in [0, N),
//  1) if flush_memtable_ids[i] is not null, then the memtables with lower IDs
//     have to be flushed for THIS column family;
//  2) if flush_memtable_ids[i] is null, then all memtables in THIS column
//     family have to be flushed.
// Finish waiting when ALL column families finish flushing memtables.
// resuming_from_bg_err indicates whether the caller is trying to resume from
// background error or in normal processing.
Status DBImpl::WaitForFlushMemTables(
    const autovector<ColumnFamilyData*>& cfds,
    const autovector<const uint64_t*>& flush_memtable_ids,
    bool resuming_from_bg_err) {
  int num = static_cast<int>(cfds.size());
  // Wait until the compaction completes
  InstrumentedMutexLock l(&mutex_);
  // If the caller is trying to resume from bg error, then
  // error_handler_.IsDBStopped() is true.
  while (resuming_from_bg_err || !error_handler_.IsDBStopped()) {
    if (shutting_down_.load(std::memory_order_acquire)) {
      return Status::ShutdownInProgress();
    }
    // If an error has occurred during resumption, then no need to wait.
    if (!error_handler_.GetRecoveryError().ok()) {
      break;
    }
    // If BGWorkStopped, which indicate that there is a BG error and
    // 1) soft error but requires no BG work, 2) no in auto_recovery_
    if (!resuming_from_bg_err && error_handler_.IsBGWorkStopped() &&
        error_handler_.GetBGError().severity() < Status::Severity::kHardError) {
      return error_handler_.GetBGError();
    }

    // Number of column families that have been dropped.
    int num_dropped = 0;
    // Number of column families that have finished flush.
    int num_finished = 0;
    for (int i = 0; i < num; ++i) {
      if (cfds[i]->IsDropped()) {
        ++num_dropped;
      } else if (cfds[i]->imm()->NumNotFlushed() == 0 ||
                 (flush_memtable_ids[i] != nullptr &&
                  cfds[i]->imm()->GetEarliestMemTableID() >
                      *flush_memtable_ids[i])) {
        ++num_finished;
      }
    }
    if (1 == num_dropped && 1 == num) {
      return Status::ColumnFamilyDropped();
    }
    // Column families involved in this flush request have either been dropped
    // or finished flush. Then it's time to finish waiting.
    if (num_dropped + num_finished == num) {
      break;
    }
    bg_cv_.Wait();
  }
  Status s;
  // If not resuming from bg error, and an error has caused the DB to stop,
  // then report the bg error to caller.
  if (!resuming_from_bg_err && error_handler_.IsDBStopped()) {
    s = error_handler_.GetBGError();
  }
  return s;
}

Status DBImpl::EnableAutoCompaction(
    const std::vector<ColumnFamilyHandle*>& column_family_handles) {
  Status s;
  for (auto cf_ptr : column_family_handles) {
    Status status =
        this->SetOptions(cf_ptr, {{"disable_auto_compactions", "false"}});
    if (!status.ok()) {
      s = status;
    }
  }

  return s;
}

void DBImpl::DisableManualCompaction() {
  InstrumentedMutexLock l(&mutex_);
  manual_compaction_paused_.fetch_add(1, std::memory_order_release);
  // Wait for any pending manual compactions to finish (typically through
  // failing with `Status::Incomplete`) prior to returning. This way we are
  // guaranteed no pending manual compaction will commit while manual
  // compactions are "disabled".
  while (HasPendingManualCompaction()) {
    bg_cv_.Wait();
  }
}

void DBImpl::EnableManualCompaction() {
  InstrumentedMutexLock l(&mutex_);
  assert(manual_compaction_paused_ > 0);
  manual_compaction_paused_.fetch_sub(1, std::memory_order_release);
}

void DBImpl::MaybeScheduleFlushOrCompaction() {
  mutex_.AssertHeld();
  if (!opened_successfully_) {
    // Compaction may introduce data race to DB open
    return;
  }
  if (bg_work_paused_ > 0) {
    // we paused the background work
    return;
  } else if (error_handler_.IsBGWorkStopped() &&
             !error_handler_.IsRecoveryInProgress()) {
    // There has been a hard error and this call is not part of the recovery
    // sequence. Bail out here so we don't get into an endless loop of
    // scheduling BG work which will again call this function
    return;
  } else if (shutting_down_.load(std::memory_order_acquire)) {
    // DB is being deleted; no more background compactions
    return;
  }
  auto bg_job_limits = GetBGJobLimits();
  bool is_flush_pool_empty =
      env_->GetBackgroundThreads(Env::Priority::HIGH) == 0;
  while (!is_flush_pool_empty && unscheduled_flushes_ > 0 &&
         bg_flush_scheduled_ < bg_job_limits.max_flushes) {
    bg_flush_scheduled_++;
    FlushThreadArg* fta = new FlushThreadArg;
    fta->db_ = this;
    fta->thread_pri_ = Env::Priority::HIGH;
    env_->Schedule(&DBImpl::BGWorkFlush, fta, Env::Priority::HIGH, this,
                   &DBImpl::UnscheduleFlushCallback);
    --unscheduled_flushes_;
    TEST_SYNC_POINT_CALLBACK(
        "DBImpl::MaybeScheduleFlushOrCompaction:AfterSchedule:0",
        &unscheduled_flushes_);
  }

  // special case -- if high-pri (flush) thread pool is empty, then schedule
  // flushes in low-pri (compaction) thread pool.
  if (is_flush_pool_empty) {
    while (unscheduled_flushes_ > 0 &&
           bg_flush_scheduled_ + bg_compaction_scheduled_ <
               bg_job_limits.max_flushes) {
      bg_flush_scheduled_++;
      FlushThreadArg* fta = new FlushThreadArg;
      fta->db_ = this;
      fta->thread_pri_ = Env::Priority::LOW;
      env_->Schedule(&DBImpl::BGWorkFlush, fta, Env::Priority::LOW, this,
                     &DBImpl::UnscheduleFlushCallback);
      --unscheduled_flushes_;
    }
  }

  if (bg_compaction_paused_ > 0) {
    // we paused the background compaction
    return;
  } else if (error_handler_.IsBGWorkStopped()) {
    // Compaction is not part of the recovery sequence from a hard error. We
    // might get here because recovery might do a flush and install a new
    // super version, which will try to schedule pending compactions. Bail
    // out here and let the higher level recovery handle compactions
    return;
  }

  if (HasExclusiveManualCompaction()) {
    // only manual compactions are allowed to run. don't schedule automatic
    // compactions
    TEST_SYNC_POINT("DBImpl::MaybeScheduleFlushOrCompaction:Conflict");
    return;
  }

  while (bg_compaction_scheduled_ < bg_job_limits.max_compactions &&
         unscheduled_compactions_ > 0) {
    CompactionArg* ca = new CompactionArg;
    ca->db = this;
    ca->prepicked_compaction = nullptr;
    bg_compaction_scheduled_++;
    unscheduled_compactions_--;
    env_->Schedule(&DBImpl::BGWorkCompaction, ca, Env::Priority::LOW, this,
                   &DBImpl::UnscheduleCompactionCallback);
  }
}

DBImpl::BGJobLimits DBImpl::GetBGJobLimits() const {
  mutex_.AssertHeld();
  return GetBGJobLimits(mutable_db_options_.max_background_flushes,
                        mutable_db_options_.max_background_compactions,
                        mutable_db_options_.max_background_jobs,
                        write_controller_.NeedSpeedupCompaction());
}

DBImpl::BGJobLimits DBImpl::GetBGJobLimits(int max_background_flushes,
                                           int max_background_compactions,
                                           int max_background_jobs,
                                           bool parallelize_compactions) {
  BGJobLimits res;
  if (max_background_flushes == -1 && max_background_compactions == -1) {
    // for our first stab implementing max_background_jobs, simply allocate a
    // quarter of the threads to flushes.
    res.max_flushes = std::max(1, max_background_jobs / 4);
    res.max_compactions = std::max(1, max_background_jobs - res.max_flushes);
  } else {
    // compatibility code in case users haven't migrated to max_background_jobs,
    // which automatically computes flush/compaction limits
    res.max_flushes = std::max(1, max_background_flushes);
    res.max_compactions = std::max(1, max_background_compactions);
  }
  if (!parallelize_compactions) {
    // throttle background compactions until we deem necessary
    res.max_compactions = 1;
  }
  return res;
}

void DBImpl::AddToCompactionQueue(ColumnFamilyData* cfd) {
  assert(!cfd->queued_for_compaction());
  cfd->Ref();
  compaction_queue_.push_back(cfd);
  cfd->set_queued_for_compaction(true);
}

ColumnFamilyData* DBImpl::PopFirstFromCompactionQueue() {
  assert(!compaction_queue_.empty());
  auto cfd = *compaction_queue_.begin();
  compaction_queue_.pop_front();
  assert(cfd->queued_for_compaction());
  cfd->set_queued_for_compaction(false);
  return cfd;
}

DBImpl::FlushRequest DBImpl::PopFirstFromFlushQueue() {
  assert(!flush_queue_.empty());
  FlushRequest flush_req = flush_queue_.front();
  flush_queue_.pop_front();
  // TODO: need to unset flush reason?
  return flush_req;
}

ColumnFamilyData* DBImpl::PickCompactionFromQueue(
    std::unique_ptr<TaskLimiterToken>* token, LogBuffer* log_buffer) {
  assert(!compaction_queue_.empty());
  assert(*token == nullptr);
  autovector<ColumnFamilyData*> throttled_candidates;
  ColumnFamilyData* cfd = nullptr;
  while (!compaction_queue_.empty()) {
    auto first_cfd = *compaction_queue_.begin();
    compaction_queue_.pop_front();
    assert(first_cfd->queued_for_compaction());
    if (!RequestCompactionToken(first_cfd, false, token, log_buffer)) {
      throttled_candidates.push_back(first_cfd);
      continue;
    }
    cfd = first_cfd;
    cfd->set_queued_for_compaction(false);
    break;
  }
  // Add throttled compaction candidates back to queue in the original order.
  for (auto iter = throttled_candidates.rbegin();
       iter != throttled_candidates.rend(); ++iter) {
    compaction_queue_.push_front(*iter);
  }
  return cfd;
}

void DBImpl::SchedulePendingFlush(const FlushRequest& flush_req,
                                  FlushReason flush_reason) {
  if (flush_req.empty()) {
    return;
  }
  for (auto& iter : flush_req) {
    ColumnFamilyData* cfd = iter.first;
    cfd->Ref();
    cfd->SetFlushReason(flush_reason);
  }
  ++unscheduled_flushes_;
  flush_queue_.push_back(flush_req);
}

void DBImpl::SchedulePendingCompaction(ColumnFamilyData* cfd) {
  if (!cfd->queued_for_compaction() && cfd->NeedsCompaction()) {
    AddToCompactionQueue(cfd);
    ++unscheduled_compactions_;
  }
}

void DBImpl::SchedulePendingPurge(std::string fname, std::string dir_to_sync,
                                  FileType type, uint64_t number, int job_id) {
  mutex_.AssertHeld();
  PurgeFileInfo file_info(fname, dir_to_sync, type, number, job_id);
  purge_files_.insert({{number, std::move(file_info)}});
}

void DBImpl::BGWorkFlush(void* arg) {
  FlushThreadArg fta = *(reinterpret_cast<FlushThreadArg*>(arg));
  delete reinterpret_cast<FlushThreadArg*>(arg);

  IOSTATS_SET_THREAD_POOL_ID(fta.thread_pri_);
  TEST_SYNC_POINT("DBImpl::BGWorkFlush");
  static_cast_with_check<DBImpl>(fta.db_)->BackgroundCallFlush(fta.thread_pri_);
  TEST_SYNC_POINT("DBImpl::BGWorkFlush:done");
}

void DBImpl::BGWorkCompaction(void* arg) {
  CompactionArg ca = *(reinterpret_cast<CompactionArg*>(arg));
  delete reinterpret_cast<CompactionArg*>(arg);
  IOSTATS_SET_THREAD_POOL_ID(Env::Priority::LOW);
  TEST_SYNC_POINT("DBImpl::BGWorkCompaction");
  auto prepicked_compaction =
      static_cast<PrepickedCompaction*>(ca.prepicked_compaction);
  static_cast_with_check<DBImpl>(ca.db)->BackgroundCallCompaction(
      prepicked_compaction, Env::Priority::LOW);
  delete prepicked_compaction;
}

void DBImpl::BGWorkBottomCompaction(void* arg) {
  CompactionArg ca = *(static_cast<CompactionArg*>(arg));
  delete static_cast<CompactionArg*>(arg);
  IOSTATS_SET_THREAD_POOL_ID(Env::Priority::BOTTOM);
  TEST_SYNC_POINT("DBImpl::BGWorkBottomCompaction");
  auto* prepicked_compaction = ca.prepicked_compaction;
  assert(prepicked_compaction && prepicked_compaction->compaction &&
         !prepicked_compaction->manual_compaction_state);
  ca.db->BackgroundCallCompaction(prepicked_compaction, Env::Priority::BOTTOM);
  delete prepicked_compaction;
}

void DBImpl::BGWorkPurge(void* db) {
  IOSTATS_SET_THREAD_POOL_ID(Env::Priority::HIGH);
  TEST_SYNC_POINT("DBImpl::BGWorkPurge:start");
  reinterpret_cast<DBImpl*>(db)->BackgroundCallPurge();
  TEST_SYNC_POINT("DBImpl::BGWorkPurge:end");
}

void DBImpl::UnscheduleCompactionCallback(void* arg) {
  CompactionArg ca = *(reinterpret_cast<CompactionArg*>(arg));
  delete reinterpret_cast<CompactionArg*>(arg);
  if (ca.prepicked_compaction != nullptr) {
    if (ca.prepicked_compaction->compaction != nullptr) {
      delete ca.prepicked_compaction->compaction;
    }
    delete ca.prepicked_compaction;
  }
  TEST_SYNC_POINT("DBImpl::UnscheduleCompactionCallback");
}

void DBImpl::UnscheduleFlushCallback(void* arg) {
  delete reinterpret_cast<FlushThreadArg*>(arg);
  TEST_SYNC_POINT("DBImpl::UnscheduleFlushCallback");
}

Status DBImpl::BackgroundFlush(bool* made_progress, JobContext* job_context,
                               LogBuffer* log_buffer, FlushReason* reason,
                               Env::Priority thread_pri) {
  mutex_.AssertHeld();

  Status status;
  *reason = FlushReason::kOthers;
  // If BG work is stopped due to an error, but a recovery is in progress,
  // that means this flush is part of the recovery. So allow it to go through
  if (!error_handler_.IsBGWorkStopped()) {
    if (shutting_down_.load(std::memory_order_acquire)) {
      status = Status::ShutdownInProgress();
    }
  } else if (!error_handler_.IsRecoveryInProgress()) {
    status = error_handler_.GetBGError();
  }

  if (!status.ok()) {
    return status;
  }

  autovector<BGFlushArg> bg_flush_args;
  std::vector<SuperVersionContext>& superversion_contexts =
      job_context->superversion_contexts;
  autovector<ColumnFamilyData*> column_families_not_to_flush;
  while (!flush_queue_.empty()) {
    // This cfd is already referenced
    const FlushRequest& flush_req = PopFirstFromFlushQueue();
    superversion_contexts.clear();
    superversion_contexts.reserve(flush_req.size());

    for (const auto& iter : flush_req) {
      ColumnFamilyData* cfd = iter.first;
      if (cfd->IsDropped() || !cfd->imm()->IsFlushPending()) {
        // can't flush this CF, try next one
        column_families_not_to_flush.push_back(cfd);
        continue;
      }
      superversion_contexts.emplace_back(SuperVersionContext(true));
      bg_flush_args.emplace_back(cfd, iter.second,
                                 &(superversion_contexts.back()));
    }
    if (!bg_flush_args.empty()) {
      break;
    }
  }

  if (!bg_flush_args.empty()) {
    auto bg_job_limits = GetBGJobLimits();
    for (const auto& arg : bg_flush_args) {
      ColumnFamilyData* cfd = arg.cfd_;
      ROCKS_LOG_BUFFER(
          log_buffer,
          "Calling FlushMemTableToOutputFile with column "
          "family [%s], flush slots available %d, compaction slots available "
          "%d, "
          "flush slots scheduled %d, compaction slots scheduled %d",
          cfd->GetName().c_str(), bg_job_limits.max_flushes,
          bg_job_limits.max_compactions, bg_flush_scheduled_,
          bg_compaction_scheduled_);
    }
    status = FlushMemTablesToOutputFiles(bg_flush_args, made_progress,
                                         job_context, log_buffer, thread_pri);
    TEST_SYNC_POINT("DBImpl::BackgroundFlush:BeforeFlush");
    // All the CFDs in the FlushReq must have the same flush reason, so just
    // grab the first one
    *reason = bg_flush_args[0].cfd_->GetFlushReason();
    for (auto& arg : bg_flush_args) {
      ColumnFamilyData* cfd = arg.cfd_;
      if (cfd->UnrefAndTryDelete()) {
        arg.cfd_ = nullptr;
      }
    }
  }
  for (auto cfd : column_families_not_to_flush) {
    cfd->UnrefAndTryDelete();
  }
  return status;
}

void DBImpl::BackgroundCallFlush(Env::Priority thread_pri) {
  bool made_progress = false;
  JobContext job_context(next_job_id_.fetch_add(1), true);

  TEST_SYNC_POINT("DBImpl::BackgroundCallFlush:start");

  LogBuffer log_buffer(InfoLogLevel::INFO_LEVEL,
                       immutable_db_options_.info_log.get());
  {
    InstrumentedMutexLock l(&mutex_);
    assert(bg_flush_scheduled_);
    num_running_flushes_++;

    std::unique_ptr<std::list<uint64_t>::iterator>
        pending_outputs_inserted_elem(new std::list<uint64_t>::iterator(
            CaptureCurrentFileNumberInPendingOutputs()));
    FlushReason reason;

    Status s = BackgroundFlush(&made_progress, &job_context, &log_buffer,
                               &reason, thread_pri);
    if (!s.ok() && !s.IsShutdownInProgress() && !s.IsColumnFamilyDropped() &&
        reason != FlushReason::kErrorRecovery) {
      // Wait a little bit before retrying background flush in
      // case this is an environmental problem and we do not want to
      // chew up resources for failed flushes for the duration of
      // the problem.
      uint64_t error_cnt =
          default_cf_internal_stats_->BumpAndGetBackgroundErrorCount();
      bg_cv_.SignalAll();  // In case a waiter can proceed despite the error
      mutex_.Unlock();
      ROCKS_LOG_ERROR(immutable_db_options_.info_log,
                      "Waiting after background flush error: %s"
                      "Accumulated background error counts: %" PRIu64,
                      s.ToString().c_str(), error_cnt);
      log_buffer.FlushBufferToLog();
      LogFlush(immutable_db_options_.info_log);
      env_->SleepForMicroseconds(1000000);
      mutex_.Lock();
    }

    TEST_SYNC_POINT("DBImpl::BackgroundCallFlush:FlushFinish:0");
    ReleaseFileNumberFromPendingOutputs(pending_outputs_inserted_elem);

    // If flush failed, we want to delete all temporary files that we might have
    // created. Thus, we force full scan in FindObsoleteFiles()
    FindObsoleteFiles(&job_context, !s.ok() && !s.IsShutdownInProgress() &&
                                        !s.IsColumnFamilyDropped());
    // delete unnecessary files if any, this is done outside the mutex
    if (job_context.HaveSomethingToClean() ||
        job_context.HaveSomethingToDelete() || !log_buffer.IsEmpty()) {
      mutex_.Unlock();
      TEST_SYNC_POINT("DBImpl::BackgroundCallFlush:FilesFound");
      // Have to flush the info logs before bg_flush_scheduled_--
      // because if bg_flush_scheduled_ becomes 0 and the lock is
      // released, the deconstructor of DB can kick in and destroy all the
      // states of DB so info_log might not be available after that point.
      // It also applies to access other states that DB owns.
      log_buffer.FlushBufferToLog();
      if (job_context.HaveSomethingToDelete()) {
        PurgeObsoleteFiles(job_context);
      }
      job_context.Clean();
      mutex_.Lock();
    }
    TEST_SYNC_POINT("DBImpl::BackgroundCallFlush:ContextCleanedUp");

    assert(num_running_flushes_ > 0);
    num_running_flushes_--;
    bg_flush_scheduled_--;
    // See if there's more work to be done
    MaybeScheduleFlushOrCompaction();
    atomic_flush_install_cv_.SignalAll();
    bg_cv_.SignalAll();
    // IMPORTANT: there should be no code after calling SignalAll. This call may
    // signal the DB destructor that it's OK to proceed with destruction. In
    // that case, all DB variables will be dealloacated and referencing them
    // will cause trouble.
  }
}

void DBImpl::BackgroundCallCompaction(PrepickedCompaction* prepicked_compaction,
                                      Env::Priority bg_thread_pri) {
  bool made_progress = false;
  JobContext job_context(next_job_id_.fetch_add(1), true);
  TEST_SYNC_POINT("BackgroundCallCompaction:0");
  LogBuffer log_buffer(InfoLogLevel::INFO_LEVEL,
                       immutable_db_options_.info_log.get());
  {
    InstrumentedMutexLock l(&mutex_);

    // This call will unlock/lock the mutex to wait for current running
    // IngestExternalFile() calls to finish.
    WaitForIngestFile();

    num_running_compactions_++;

    std::unique_ptr<std::list<uint64_t>::iterator>
        pending_outputs_inserted_elem(new std::list<uint64_t>::iterator(
            CaptureCurrentFileNumberInPendingOutputs()));

    assert((bg_thread_pri == Env::Priority::BOTTOM &&
            bg_bottom_compaction_scheduled_) ||
           (bg_thread_pri == Env::Priority::LOW && bg_compaction_scheduled_));
    Status s = BackgroundCompaction(&made_progress, &job_context, &log_buffer,
                                    prepicked_compaction, bg_thread_pri);
    TEST_SYNC_POINT("BackgroundCallCompaction:1");
    if (s.IsBusy()) {
      bg_cv_.SignalAll();  // In case a waiter can proceed despite the error
      mutex_.Unlock();
      env_->SleepForMicroseconds(10000);  // prevent hot loop
      mutex_.Lock();
    } else if (!s.ok() && !s.IsShutdownInProgress() &&
               !s.IsManualCompactionPaused() && !s.IsColumnFamilyDropped()) {
      // Wait a little bit before retrying background compaction in
      // case this is an environmental problem and we do not want to
      // chew up resources for failed compactions for the duration of
      // the problem.
      uint64_t error_cnt =
          default_cf_internal_stats_->BumpAndGetBackgroundErrorCount();
      bg_cv_.SignalAll();  // In case a waiter can proceed despite the error
      mutex_.Unlock();
      log_buffer.FlushBufferToLog();
      ROCKS_LOG_ERROR(immutable_db_options_.info_log,
                      "Waiting after background compaction error: %s, "
                      "Accumulated background error counts: %" PRIu64,
                      s.ToString().c_str(), error_cnt);
      LogFlush(immutable_db_options_.info_log);
      env_->SleepForMicroseconds(1000000);
      mutex_.Lock();
    } else if (s.IsManualCompactionPaused()) {
      ManualCompactionState* m = prepicked_compaction->manual_compaction_state;
      assert(m);
      ROCKS_LOG_BUFFER(&log_buffer, "[%s] [JOB %d] Manual compaction paused",
                       m->cfd->GetName().c_str(), job_context.job_id);
    }

    ReleaseFileNumberFromPendingOutputs(pending_outputs_inserted_elem);

    // If compaction failed, we want to delete all temporary files that we might
    // have created (they might not be all recorded in job_context in case of a
    // failure). Thus, we force full scan in FindObsoleteFiles()
    FindObsoleteFiles(&job_context, !s.ok() && !s.IsShutdownInProgress() &&
                                        !s.IsManualCompactionPaused() &&
                                        !s.IsColumnFamilyDropped());
    TEST_SYNC_POINT("DBImpl::BackgroundCallCompaction:FoundObsoleteFiles");

    // delete unnecessary files if any, this is done outside the mutex
    if (job_context.HaveSomethingToClean() ||
        job_context.HaveSomethingToDelete() || !log_buffer.IsEmpty()) {
      mutex_.Unlock();
      // Have to flush the info logs before bg_compaction_scheduled_--
      // because if bg_flush_scheduled_ becomes 0 and the lock is
      // released, the deconstructor of DB can kick in and destroy all the
      // states of DB so info_log might not be available after that point.
      // It also applies to access other states that DB owns.
      log_buffer.FlushBufferToLog();
      if (job_context.HaveSomethingToDelete()) {
        PurgeObsoleteFiles(job_context);
        TEST_SYNC_POINT("DBImpl::BackgroundCallCompaction:PurgedObsoleteFiles");
      }
      job_context.Clean();
      mutex_.Lock();
    }

    assert(num_running_compactions_ > 0);
    num_running_compactions_--;
    if (bg_thread_pri == Env::Priority::LOW) {
      bg_compaction_scheduled_--;
    } else {
      assert(bg_thread_pri == Env::Priority::BOTTOM);
      bg_bottom_compaction_scheduled_--;
    }

    versions_->GetColumnFamilySet()->FreeDeadColumnFamilies();

    // See if there's more work to be done
    MaybeScheduleFlushOrCompaction();
    if (made_progress ||
        (bg_compaction_scheduled_ == 0 &&
         bg_bottom_compaction_scheduled_ == 0) ||
        HasPendingManualCompaction() || unscheduled_compactions_ == 0) {
      // signal if
      // * made_progress -- need to wakeup DelayWrite
      // * bg_{bottom,}_compaction_scheduled_ == 0 -- need to wakeup ~DBImpl
      // * HasPendingManualCompaction -- need to wakeup RunManualCompaction
      // If none of this is true, there is no need to signal since nobody is
      // waiting for it
      bg_cv_.SignalAll();
    }
    // IMPORTANT: there should be no code after calling SignalAll. This call may
    // signal the DB destructor that it's OK to proceed with destruction. In
    // that case, all DB variables will be dealloacated and referencing them
    // will cause trouble.
  }
}

Status DBImpl::BackgroundCompaction(bool* made_progress,
                                    JobContext* job_context,
                                    LogBuffer* log_buffer,
                                    PrepickedCompaction* prepicked_compaction,
                                    Env::Priority thread_pri) {
  ManualCompactionState* manual_compaction =
      prepicked_compaction == nullptr
          ? nullptr
          : prepicked_compaction->manual_compaction_state;
  *made_progress = false;
  mutex_.AssertHeld();
  TEST_SYNC_POINT("DBImpl::BackgroundCompaction:Start");

  bool is_manual = (manual_compaction != nullptr);
  std::unique_ptr<Compaction> c;
  if (prepicked_compaction != nullptr &&
      prepicked_compaction->compaction != nullptr) {
    c.reset(prepicked_compaction->compaction);
  }
  bool is_prepicked = is_manual || c;

  // (manual_compaction->in_progress == false);
  bool trivial_move_disallowed =
      is_manual && manual_compaction->disallow_trivial_move;

  CompactionJobStats compaction_job_stats;
  Status status;
  if (!error_handler_.IsBGWorkStopped()) {
    if (shutting_down_.load(std::memory_order_acquire)) {
      status = Status::ShutdownInProgress();
    } else if (is_manual &&
               manual_compaction_paused_.load(std::memory_order_acquire) > 0) {
      status = Status::Incomplete(Status::SubCode::kManualCompactionPaused);
    }
  } else {
    status = error_handler_.GetBGError();
    // If we get here, it means a hard error happened after this compaction
    // was scheduled by MaybeScheduleFlushOrCompaction(), but before it got
    // a chance to execute. Since we didn't pop a cfd from the compaction
    // queue, increment unscheduled_compactions_
    unscheduled_compactions_++;
  }

  if (!status.ok()) {
    if (is_manual) {
      manual_compaction->status = status;
      manual_compaction->done = true;
      manual_compaction->in_progress = false;
      manual_compaction = nullptr;
    }
    if (c) {
      c->ReleaseCompactionFiles(status);
      c.reset();
    }
    return status;
  }

  if (is_manual) {
    // another thread cannot pick up the same work
    manual_compaction->in_progress = true;
  }

  std::unique_ptr<TaskLimiterToken> task_token;

  // InternalKey manual_end_storage;
  // InternalKey* manual_end = &manual_end_storage;
  bool sfm_reserved_compact_space = false;
  if (is_manual) {
    ManualCompactionState* m = manual_compaction;
    assert(m->in_progress);
    if (!c) {
      m->done = true;
      m->manual_end = nullptr;
<<<<<<< HEAD
      ROCKS_LOG_BUFFER(log_buffer,
                       "[%s] Manual compaction from level-%d from %s .. "
                       "%s; nothing to do\n",
                       m->cfd->GetName().c_str(), m->input_level,
                       (m->begin ? m->begin->DebugString(true).c_str() : "(begin)"),
                       (m->end ? m->end->DebugString(true).c_str() : "(end)"));
=======
      ROCKS_LOG_BUFFER(
          log_buffer,
          "[%s] Manual compaction from level-%d from %s .. "
          "%s; nothing to do\n",
          m->cfd->GetName().c_str(), m->input_level,
          (m->begin ? m->begin->DebugString(true).c_str() : "(begin)"),
          (m->end ? m->end->DebugString(true).c_str() : "(end)"));
>>>>>>> ed431616
    } else {
      // First check if we have enough room to do the compaction
      bool enough_room = EnoughRoomForCompaction(
          m->cfd, *(c->inputs()), &sfm_reserved_compact_space, log_buffer);

      if (!enough_room) {
        // Then don't do the compaction
        c->ReleaseCompactionFiles(status);
        c.reset();
        // m's vars will get set properly at the end of this function,
        // as long as status == CompactionTooLarge
        status = Status::CompactionTooLarge();
      } else {
        ROCKS_LOG_BUFFER(
            log_buffer,
            "[%s] Manual compaction from level-%d to level-%d from %s .. "
            "%s; will stop at %s\n",
            m->cfd->GetName().c_str(), m->input_level, c->output_level(),
            (m->begin ? m->begin->DebugString(true).c_str() : "(begin)"),
            (m->end ? m->end->DebugString(true).c_str() : "(end)"),
            ((m->done || m->manual_end == nullptr)
                 ? "(end)"
                 : m->manual_end->DebugString(true).c_str()));
      }
    }
  } else if (!is_prepicked && !compaction_queue_.empty()) {
    if (HasExclusiveManualCompaction()) {
      // Can't compact right now, but try again later
      TEST_SYNC_POINT("DBImpl::BackgroundCompaction()::Conflict");

      // Stay in the compaction queue.
      unscheduled_compactions_++;

      return Status::OK();
    }

    auto cfd = PickCompactionFromQueue(&task_token, log_buffer);
    if (cfd == nullptr) {
      // Can't find any executable task from the compaction queue.
      // All tasks have been throttled by compaction thread limiter.
      ++unscheduled_compactions_;
      return Status::Busy();
    }

    // We unreference here because the following code will take a Ref() on
    // this cfd if it is going to use it (Compaction class holds a
    // reference).
    // This will all happen under a mutex so we don't have to be afraid of
    // somebody else deleting it.
    if (cfd->UnrefAndTryDelete()) {
      // This was the last reference of the column family, so no need to
      // compact.
      return Status::OK();
    }

    // Pick up latest mutable CF Options and use it throughout the
    // compaction job
    // Compaction makes a copy of the latest MutableCFOptions. It should be used
    // throughout the compaction procedure to make sure consistency. It will
    // eventually be installed into SuperVersion
    auto* mutable_cf_options = cfd->GetLatestMutableCFOptions();
    if (!mutable_cf_options->disable_auto_compactions && !cfd->IsDropped()) {
      // NOTE: try to avoid unnecessary copy of MutableCFOptions if
      // compaction is not necessary. Need to make sure mutex is held
      // until we make a copy in the following code
      TEST_SYNC_POINT("DBImpl::BackgroundCompaction():BeforePickCompaction");
      c.reset(cfd->PickCompaction(*mutable_cf_options, mutable_db_options_,
                                  log_buffer));
      TEST_SYNC_POINT("DBImpl::BackgroundCompaction():AfterPickCompaction");

      if (c != nullptr) {
        bool enough_room = EnoughRoomForCompaction(
            cfd, *(c->inputs()), &sfm_reserved_compact_space, log_buffer);

        if (!enough_room) {
          // Then don't do the compaction
          c->ReleaseCompactionFiles(status);
          c->column_family_data()
              ->current()
              ->storage_info()
              ->ComputeCompactionScore(*(c->immutable_cf_options()),
                                       *(c->mutable_cf_options()));
          AddToCompactionQueue(cfd);
          ++unscheduled_compactions_;

          c.reset();
          // Don't need to sleep here, because BackgroundCallCompaction
          // will sleep if !s.ok()
          status = Status::CompactionTooLarge();
        } else {
          // update statistics
          RecordInHistogram(stats_, NUM_FILES_IN_SINGLE_COMPACTION,
                            c->inputs(0)->size());
          // There are three things that can change compaction score:
          // 1) When flush or compaction finish. This case is covered by
          // InstallSuperVersionAndScheduleWork
          // 2) When MutableCFOptions changes. This case is also covered by
          // InstallSuperVersionAndScheduleWork, because this is when the new
          // options take effect.
          // 3) When we Pick a new compaction, we "remove" those files being
          // compacted from the calculation, which then influences compaction
          // score. Here we check if we need the new compaction even without the
          // files that are currently being compacted. If we need another
          // compaction, we might be able to execute it in parallel, so we add
          // it to the queue and schedule a new thread.
          if (cfd->NeedsCompaction()) {
            // Yes, we need more compactions!
            AddToCompactionQueue(cfd);
            ++unscheduled_compactions_;
            MaybeScheduleFlushOrCompaction();
          }
        }
      }
    }
  }

  IOStatus io_s;
  if (!c) {
    // Nothing to do
    ROCKS_LOG_BUFFER(log_buffer, "Compaction nothing to do");
  } else if (c->deletion_compaction()) {
    // TODO(icanadi) Do we want to honor snapshots here? i.e. not delete old
    // file if there is alive snapshot pointing to it
    TEST_SYNC_POINT_CALLBACK("DBImpl::BackgroundCompaction:BeforeCompaction",
                             c->column_family_data());
    assert(c->num_input_files(1) == 0);
    assert(c->level() == 0);
    assert(c->column_family_data()->ioptions()->compaction_style ==
           kCompactionStyleFIFO);

    compaction_job_stats.num_input_files = c->num_input_files(0);

    NotifyOnCompactionBegin(c->column_family_data(), c.get(), status,
                            compaction_job_stats, job_context->job_id);

    for (const auto& f : *c->inputs(0)) {
      c->edit()->DeleteFile(c->level(), f->fd.GetNumber());
    }
    status = versions_->LogAndApply(c->column_family_data(),
                                    *c->mutable_cf_options(), c->edit(),
                                    &mutex_, directories_.GetDbDir());
    io_s = versions_->io_status();
    InstallSuperVersionAndScheduleWork(c->column_family_data(),
                                       &job_context->superversion_contexts[0],
                                       *c->mutable_cf_options());
    ROCKS_LOG_BUFFER(log_buffer, "[%s] Deleted %d files\n",
                     c->column_family_data()->GetName().c_str(),
                     c->num_input_files(0));
    *made_progress = true;
    TEST_SYNC_POINT_CALLBACK("DBImpl::BackgroundCompaction:AfterCompaction",
                             c->column_family_data());
  } else if (!trivial_move_disallowed && c->IsTrivialMove()) {
    TEST_SYNC_POINT("DBImpl::BackgroundCompaction:TrivialMove");
    TEST_SYNC_POINT_CALLBACK("DBImpl::BackgroundCompaction:BeforeCompaction",
                             c->column_family_data());
    // Instrument for event update
    // TODO(yhchiang): add op details for showing trivial-move.
    ThreadStatusUtil::SetColumnFamily(
        c->column_family_data(), c->column_family_data()->ioptions()->env,
        immutable_db_options_.enable_thread_tracking);
    ThreadStatusUtil::SetThreadOperation(ThreadStatus::OP_COMPACTION);

    compaction_job_stats.num_input_files = c->num_input_files(0);

    NotifyOnCompactionBegin(c->column_family_data(), c.get(), status,
                            compaction_job_stats, job_context->job_id);

    // Move files to next level
    int32_t moved_files = 0;
    int64_t moved_bytes = 0;
    for (unsigned int l = 0; l < c->num_input_levels(); l++) {
      if (c->level(l) == c->output_level()) {
        continue;
      }
      for (size_t i = 0; i < c->num_input_files(l); i++) {
        FileMetaData* f = c->input(l, i);
        c->edit()->DeleteFile(c->level(l), f->fd.GetNumber());
        c->edit()->AddFile(c->output_level(), f->fd.GetNumber(),
                           f->fd.GetPathId(), f->fd.GetFileSize(), f->smallest,
                           f->largest, f->fd.smallest_seqno,
                           f->fd.largest_seqno, f->marked_for_compaction,
                           f->oldest_blob_file_number, f->oldest_ancester_time,
                           f->file_creation_time, f->file_checksum,
                           f->file_checksum_func_name);

        ROCKS_LOG_BUFFER(
            log_buffer,
            "[%s] Moving #%" PRIu64 " to level-%d %" PRIu64 " bytes\n",
            c->column_family_data()->GetName().c_str(), f->fd.GetNumber(),
            c->output_level(), f->fd.GetFileSize());
        ++moved_files;
        moved_bytes += f->fd.GetFileSize();
      }
    }

    status = versions_->LogAndApply(c->column_family_data(),
                                    *c->mutable_cf_options(), c->edit(),
                                    &mutex_, directories_.GetDbDir());
    io_s = versions_->io_status();
    // Use latest MutableCFOptions
    InstallSuperVersionAndScheduleWork(c->column_family_data(),
                                       &job_context->superversion_contexts[0],
                                       *c->mutable_cf_options());

    VersionStorageInfo::LevelSummaryStorage tmp;
    c->column_family_data()->internal_stats()->IncBytesMoved(c->output_level(),
                                                             moved_bytes);
    {
      event_logger_.LogToBuffer(log_buffer)
          << "job" << job_context->job_id << "event"
          << "trivial_move"
          << "destination_level" << c->output_level() << "files" << moved_files
          << "total_files_size" << moved_bytes;
    }
    ROCKS_LOG_BUFFER(
        log_buffer,
        "[%s] Moved #%d files to level-%d %" PRIu64 " bytes %s: %s\n",
        c->column_family_data()->GetName().c_str(), moved_files,
        c->output_level(), moved_bytes, status.ToString().c_str(),
        c->column_family_data()->current()->storage_info()->LevelSummary(&tmp));
    *made_progress = true;

    // Clear Instrument
    ThreadStatusUtil::ResetThreadStatus();
    TEST_SYNC_POINT_CALLBACK("DBImpl::BackgroundCompaction:AfterCompaction",
                             c->column_family_data());
  } else if (!is_prepicked && c->output_level() > 0 &&
             c->output_level() ==
                 c->column_family_data()
                     ->current()
                     ->storage_info()
                     ->MaxOutputLevel(
                         immutable_db_options_.allow_ingest_behind) &&
             env_->GetBackgroundThreads(Env::Priority::BOTTOM) > 0) {
    // Forward compactions involving last level to the bottom pool if it exists,
    // such that compactions unlikely to contribute to write stalls can be
    // delayed or deprioritized.
    TEST_SYNC_POINT("DBImpl::BackgroundCompaction:ForwardToBottomPriPool");
    CompactionArg* ca = new CompactionArg;
    ca->db = this;
    ca->prepicked_compaction = new PrepickedCompaction;
    ca->prepicked_compaction->compaction = c.release();
    ca->prepicked_compaction->manual_compaction_state = nullptr;
    // Transfer requested token, so it doesn't need to do it again.
    ca->prepicked_compaction->task_token = std::move(task_token);
    ++bg_bottom_compaction_scheduled_;
    env_->Schedule(&DBImpl::BGWorkBottomCompaction, ca, Env::Priority::BOTTOM,
                   this, &DBImpl::UnscheduleCompactionCallback);
  } else {
    TEST_SYNC_POINT_CALLBACK("DBImpl::BackgroundCompaction:BeforeCompaction",
                             c->column_family_data());
    int output_level __attribute__((__unused__));
    output_level = c->output_level();
    TEST_SYNC_POINT_CALLBACK("DBImpl::BackgroundCompaction:NonTrivial",
                             &output_level);
    std::vector<SequenceNumber> snapshot_seqs;
    SequenceNumber earliest_write_conflict_snapshot;
    SnapshotChecker* snapshot_checker;
    GetSnapshotContext(job_context, &snapshot_seqs,
                       &earliest_write_conflict_snapshot, &snapshot_checker);
    assert(is_snapshot_supported_ || snapshots_.empty());
    CompactionJob compaction_job(
        job_context->job_id, c.get(), immutable_db_options_,
        file_options_for_compaction_, versions_.get(), &shutting_down_,
        preserve_deletes_seqnum_.load(), log_buffer, directories_.GetDbDir(),
        GetDataDir(c->column_family_data(), c->output_path_id()), stats_,
        &mutex_, &error_handler_, snapshot_seqs,
        earliest_write_conflict_snapshot, snapshot_checker, table_cache_,
        &event_logger_, c->mutable_cf_options()->paranoid_file_checks,
        c->mutable_cf_options()->report_bg_io_stats, dbname_,
        &compaction_job_stats, thread_pri, io_tracer_,
        is_manual ? &manual_compaction_paused_ : nullptr, db_id_,
        db_session_id_);
    compaction_job.Prepare();

    NotifyOnCompactionBegin(c->column_family_data(), c.get(), status,
                            compaction_job_stats, job_context->job_id);
<<<<<<< HEAD

    // Make a copy of remote compaction service here, because it could be
    // cleared once mutex_ is unlocked.
    auto remote_compaction_service = remote_compaction_service_;
    mutex_.Unlock();
    TEST_SYNC_POINT_CALLBACK(
        "DBImpl::BackgroundCompaction:NonTrivial:BeforeRun", nullptr);

    if (remote_compaction_service) {
      compaction_job.RunRemote(remote_compaction_service.get());
    } else {
      compaction_job.Run();
    }

=======
    mutex_.Unlock();
    TEST_SYNC_POINT_CALLBACK(
        "DBImpl::BackgroundCompaction:NonTrivial:BeforeRun", nullptr);
    // Should handle erorr?
    compaction_job.Run().PermitUncheckedError();
>>>>>>> ed431616
    TEST_SYNC_POINT("DBImpl::BackgroundCompaction:NonTrivial:AfterRun");
    mutex_.Lock();

    status = compaction_job.Install(*c->mutable_cf_options());
    io_s = compaction_job.io_status();
    if (status.ok()) {
      InstallSuperVersionAndScheduleWork(c->column_family_data(),
                                         &job_context->superversion_contexts[0],
                                         *c->mutable_cf_options());
    }
    *made_progress = true;
    TEST_SYNC_POINT_CALLBACK("DBImpl::BackgroundCompaction:AfterCompaction",
                             c->column_family_data());
  }

  if (status.ok() && !io_s.ok()) {
    status = io_s;
<<<<<<< HEAD
=======
  } else {
    io_s.PermitUncheckedError();
>>>>>>> ed431616
  }

  if (c != nullptr) {
    c->ReleaseCompactionFiles(status);
    *made_progress = true;

#ifndef ROCKSDB_LITE
    // Need to make sure SstFileManager does its bookkeeping
    auto sfm = static_cast<SstFileManagerImpl*>(
        immutable_db_options_.sst_file_manager.get());
    if (sfm && sfm_reserved_compact_space) {
      sfm->OnCompactionCompletion(c.get());
    }
#endif  // ROCKSDB_LITE

    NotifyOnCompactionCompleted(c->column_family_data(), c.get(), status,
                                compaction_job_stats, job_context->job_id);
  }

  if (status.ok() || status.IsCompactionTooLarge() ||
      status.IsManualCompactionPaused()) {
    // Done
  } else if (status.IsColumnFamilyDropped() || status.IsShutdownInProgress()) {
    // Ignore compaction errors found during shutting down
  } else {
    ROCKS_LOG_WARN(immutable_db_options_.info_log, "Compaction error: %s",
                   status.ToString().c_str());
    if (!io_s.ok()) {
      // Error while writing to MANIFEST.
      // In fact, versions_->io_status() can also be the result of renaming
      // CURRENT file. With current code, it's just difficult to tell. So just
      // be pessimistic and try write to a new MANIFEST.
      // TODO: distinguish between MANIFEST write and CURRENT renaming
      auto err_reason = versions_->io_status().ok()
                            ? BackgroundErrorReason::kCompaction
                            : BackgroundErrorReason::kManifestWrite;
<<<<<<< HEAD
      error_handler_.SetBGError(io_s, err_reason);
    } else {
      error_handler_.SetBGError(status, BackgroundErrorReason::kCompaction);
=======
      error_handler_.SetBGError(io_s, err_reason).PermitUncheckedError();
    } else {
      error_handler_.SetBGError(status, BackgroundErrorReason::kCompaction)
          .PermitUncheckedError();
>>>>>>> ed431616
    }
    if (c != nullptr && !is_manual && !error_handler_.IsBGWorkStopped()) {
      // Put this cfd back in the compaction queue so we can retry after some
      // time
      auto cfd = c->column_family_data();
      assert(cfd != nullptr);
      // Since this compaction failed, we need to recompute the score so it
      // takes the original input files into account
      c->column_family_data()
          ->current()
          ->storage_info()
          ->ComputeCompactionScore(*(c->immutable_cf_options()),
                                   *(c->mutable_cf_options()));
      if (!cfd->queued_for_compaction()) {
        AddToCompactionQueue(cfd);
        ++unscheduled_compactions_;
      }
    }
  }
  // this will unref its input_version and column_family_data
  c.reset();

  if (is_manual) {
    ManualCompactionState* m = manual_compaction;
    if (!status.ok()) {
      m->status = status;
      m->done = true;
    }
    // For universal compaction:
    //   Because universal compaction always happens at level 0, so one
    //   compaction will pick up all overlapped files. No files will be
    //   filtered out due to size limit and left for a successive compaction.
    //   So we can safely conclude the current compaction.
    //
    //   Also note that, if we don't stop here, then the current compaction
    //   writes a new file back to level 0, which will be used in successive
    //   compaction. Hence the manual compaction will never finish.
    //
    // Stop the compaction if manual_end points to nullptr -- this means
    // that we compacted the whole range. manual_end should always point
    // to nullptr in case of universal compaction
    if (m->manual_end == nullptr) {
      m->done = true;
    }
    if (!m->done) {
      // We only compacted part of the requested range.  Update *m
      // to the range that is left to be compacted.
      // Universal and FIFO compactions should always compact the whole range
      assert(m->cfd->ioptions()->compaction_style !=
                 kCompactionStyleUniversal ||
             m->cfd->ioptions()->num_levels > 1);
      assert(m->cfd->ioptions()->compaction_style != kCompactionStyleFIFO);
      m->tmp_storage = *m->manual_end;
      m->begin = &m->tmp_storage;
      m->incomplete = true;
    }
    m->in_progress = false;  // not being processed anymore
  }
  TEST_SYNC_POINT("DBImpl::BackgroundCompaction:Finish");
  return status;
}

bool DBImpl::HasPendingManualCompaction() {
  return (!manual_compaction_dequeue_.empty());
}

void DBImpl::AddManualCompaction(DBImpl::ManualCompactionState* m) {
  manual_compaction_dequeue_.push_back(m);
}

void DBImpl::RemoveManualCompaction(DBImpl::ManualCompactionState* m) {
  // Remove from queue
  std::deque<ManualCompactionState*>::iterator it =
      manual_compaction_dequeue_.begin();
  while (it != manual_compaction_dequeue_.end()) {
    if (m == (*it)) {
      it = manual_compaction_dequeue_.erase(it);
      return;
    }
    ++it;
  }
  assert(false);
  return;
}

bool DBImpl::ShouldntRunManualCompaction(ManualCompactionState* m) {
  if (num_running_ingest_file_ > 0) {
    // We need to wait for other IngestExternalFile() calls to finish
    // before running a manual compaction.
    return true;
  }
  if (m->exclusive) {
    return (bg_bottom_compaction_scheduled_ > 0 ||
            bg_compaction_scheduled_ > 0);
  }
  std::deque<ManualCompactionState*>::iterator it =
      manual_compaction_dequeue_.begin();
  bool seen = false;
  while (it != manual_compaction_dequeue_.end()) {
    if (m == (*it)) {
      ++it;
      seen = true;
      continue;
    } else if (MCOverlap(m, (*it)) && (!seen && !(*it)->in_progress)) {
      // Consider the other manual compaction *it, conflicts if:
      // overlaps with m
      // and (*it) is ahead in the queue and is not yet in progress
      return true;
    }
    ++it;
  }
  return false;
}

bool DBImpl::HaveManualCompaction(ColumnFamilyData* cfd) {
  // Remove from priority queue
  std::deque<ManualCompactionState*>::iterator it =
      manual_compaction_dequeue_.begin();
  while (it != manual_compaction_dequeue_.end()) {
    if ((*it)->exclusive) {
      return true;
    }
    if ((cfd == (*it)->cfd) && (!((*it)->in_progress || (*it)->done))) {
      // Allow automatic compaction if manual compaction is
      // in progress
      return true;
    }
    ++it;
  }
  return false;
}

bool DBImpl::HasExclusiveManualCompaction() {
  // Remove from priority queue
  std::deque<ManualCompactionState*>::iterator it =
      manual_compaction_dequeue_.begin();
  while (it != manual_compaction_dequeue_.end()) {
    if ((*it)->exclusive) {
      return true;
    }
    ++it;
  }
  return false;
}

bool DBImpl::MCOverlap(ManualCompactionState* m, ManualCompactionState* m1) {
  if ((m->exclusive) || (m1->exclusive)) {
    return true;
  }
  if (m->cfd != m1->cfd) {
    return false;
  }
  return true;
}

#ifndef ROCKSDB_LITE
void DBImpl::BuildCompactionJobInfo(
    const ColumnFamilyData* cfd, Compaction* c, const Status& st,
    const CompactionJobStats& compaction_job_stats, const int job_id,
    const Version* current, CompactionJobInfo* compaction_job_info) const {
  assert(compaction_job_info != nullptr);
  compaction_job_info->cf_id = cfd->GetID();
  compaction_job_info->cf_name = cfd->GetName();
  compaction_job_info->status = st;
  compaction_job_info->thread_id = env_->GetThreadID();
  compaction_job_info->job_id = job_id;
  compaction_job_info->base_input_level = c->start_level();
  compaction_job_info->output_level = c->output_level();
  compaction_job_info->stats = compaction_job_stats;
  compaction_job_info->table_properties = c->GetOutputTableProperties();
  compaction_job_info->compaction_reason = c->compaction_reason();
  compaction_job_info->compression = c->output_compression();
  for (size_t i = 0; i < c->num_input_levels(); ++i) {
    for (const auto fmd : *c->inputs(i)) {
      const FileDescriptor& desc = fmd->fd;
      const uint64_t file_number = desc.GetNumber();
      auto fn = TableFileName(c->immutable_cf_options()->cf_paths, file_number,
                              desc.GetPathId());
      compaction_job_info->input_files.push_back(fn);
      compaction_job_info->input_file_infos.push_back(CompactionFileInfo{
          static_cast<int>(i), file_number, fmd->oldest_blob_file_number});
      if (compaction_job_info->table_properties.count(fn) == 0) {
        std::shared_ptr<const TableProperties> tp;
        auto s = current->GetTableProperties(&tp, fmd, &fn);
        if (s.ok()) {
          compaction_job_info->table_properties[fn] = tp;
        }
      }
    }
  }
  for (const auto& newf : c->edit()->GetNewFiles()) {
    const FileMetaData& meta = newf.second;
    const FileDescriptor& desc = meta.fd;
    const uint64_t file_number = desc.GetNumber();
    compaction_job_info->output_files.push_back(TableFileName(
        c->immutable_cf_options()->cf_paths, file_number, desc.GetPathId()));
    compaction_job_info->output_file_infos.push_back(CompactionFileInfo{
        newf.first, file_number, meta.oldest_blob_file_number});
  }
}
#endif

// SuperVersionContext gets created and destructed outside of the lock --
// we use this conveniently to:
// * malloc one SuperVersion() outside of the lock -- new_superversion
// * delete SuperVersion()s outside of the lock -- superversions_to_free
//
// However, if InstallSuperVersionAndScheduleWork() gets called twice with the
// same sv_context, we can't reuse the SuperVersion() that got
// malloced because
// first call already used it. In that rare case, we take a hit and create a
// new SuperVersion() inside of the mutex. We do similar thing
// for superversion_to_free

void DBImpl::InstallSuperVersionAndScheduleWork(
    ColumnFamilyData* cfd, SuperVersionContext* sv_context,
    const MutableCFOptions& mutable_cf_options) {
  mutex_.AssertHeld();

  // Update max_total_in_memory_state_
  size_t old_memtable_size = 0;
  auto* old_sv = cfd->GetSuperVersion();
  if (old_sv) {
    old_memtable_size = old_sv->mutable_cf_options.write_buffer_size *
                        old_sv->mutable_cf_options.max_write_buffer_number;
  }

  // this branch is unlikely to step in
  if (UNLIKELY(sv_context->new_superversion == nullptr)) {
    sv_context->NewSuperVersion();
  }
  cfd->InstallSuperVersion(sv_context, &mutex_, mutable_cf_options);

  // There may be a small data race here. The snapshot tricking bottommost
  // compaction may already be released here. But assuming there will always be
  // newer snapshot created and released frequently, the compaction will be
  // triggered soon anyway.
  bottommost_files_mark_threshold_ = kMaxSequenceNumber;
  for (auto* my_cfd : *versions_->GetColumnFamilySet()) {
    bottommost_files_mark_threshold_ = std::min(
        bottommost_files_mark_threshold_,
        my_cfd->current()->storage_info()->bottommost_files_mark_threshold());
  }

  // Whenever we install new SuperVersion, we might need to issue new flushes or
  // compactions.
  SchedulePendingCompaction(cfd);
  MaybeScheduleFlushOrCompaction();

  // Update max_total_in_memory_state_
  max_total_in_memory_state_ = max_total_in_memory_state_ - old_memtable_size +
                               mutable_cf_options.write_buffer_size *
                                   mutable_cf_options.max_write_buffer_number;
}

// ShouldPurge is called by FindObsoleteFiles when doing a full scan,
// and db mutex (mutex_) should already be held.
// Actually, the current implementation of FindObsoleteFiles with
// full_scan=true can issue I/O requests to obtain list of files in
// directories, e.g. env_->getChildren while holding db mutex.
bool DBImpl::ShouldPurge(uint64_t file_number) const {
  return files_grabbed_for_purge_.find(file_number) ==
             files_grabbed_for_purge_.end() &&
         purge_files_.find(file_number) == purge_files_.end();
}

// MarkAsGrabbedForPurge is called by FindObsoleteFiles, and db mutex
// (mutex_) should already be held.
void DBImpl::MarkAsGrabbedForPurge(uint64_t file_number) {
  files_grabbed_for_purge_.insert(file_number);
}

void DBImpl::SetSnapshotChecker(SnapshotChecker* snapshot_checker) {
  InstrumentedMutexLock l(&mutex_);
  // snapshot_checker_ should only set once. If we need to set it multiple
  // times, we need to make sure the old one is not deleted while it is still
  // using by a compaction job.
  assert(!snapshot_checker_);
  snapshot_checker_.reset(snapshot_checker);
}

void DBImpl::GetSnapshotContext(
    JobContext* job_context, std::vector<SequenceNumber>* snapshot_seqs,
    SequenceNumber* earliest_write_conflict_snapshot,
    SnapshotChecker** snapshot_checker_ptr) {
  mutex_.AssertHeld();
  assert(job_context != nullptr);
  assert(snapshot_seqs != nullptr);
  assert(earliest_write_conflict_snapshot != nullptr);
  assert(snapshot_checker_ptr != nullptr);

  *snapshot_checker_ptr = snapshot_checker_.get();
  if (use_custom_gc_ && *snapshot_checker_ptr == nullptr) {
    *snapshot_checker_ptr = DisableGCSnapshotChecker::Instance();
  }
  if (*snapshot_checker_ptr != nullptr) {
    // If snapshot_checker is used, that means the flush/compaction may
    // contain values not visible to snapshot taken after
    // flush/compaction job starts. Take a snapshot and it will appear
    // in snapshot_seqs and force compaction iterator to consider such
    // snapshots.
    const Snapshot* job_snapshot =
        GetSnapshotImpl(false /*write_conflict_boundary*/, false /*lock*/);
    job_context->job_snapshot.reset(new ManagedSnapshot(this, job_snapshot));
  }
  *snapshot_seqs = snapshots_.GetAll(earliest_write_conflict_snapshot);
}
}  // namespace ROCKSDB_NAMESPACE<|MERGE_RESOLUTION|>--- conflicted
+++ resolved
@@ -125,9 +125,6 @@
     // "number < current_log_number".
     MarkLogsSynced(current_log_number - 1, true, io_s);
     if (!io_s.ok()) {
-<<<<<<< HEAD
-      error_handler_.SetBGError(io_s, BackgroundErrorReason::kFlush);
-=======
       if (total_log_size_ > 0) {
         error_handler_.SetBGError(io_s, BackgroundErrorReason::kFlush)
             .PermitUncheckedError();
@@ -136,7 +133,6 @@
         error_handler_.SetBGError(io_s, BackgroundErrorReason::kFlushNoWAL)
             .PermitUncheckedError();
       }
->>>>>>> ed431616
       TEST_SYNC_POINT("DBImpl::SyncClosedLogs:Failed");
       return io_s;
     }
@@ -165,12 +161,8 @@
       GetDataDir(cfd, 0U),
       GetCompressionFlush(*cfd->ioptions(), mutable_cf_options), stats_,
       &event_logger_, mutable_cf_options.report_bg_io_stats,
-<<<<<<< HEAD
-      true /* sync_output_directory */, true /* write_manifest */, thread_pri);
-=======
       true /* sync_output_directory */, true /* write_manifest */, thread_pri,
       io_tracer_, db_id_, db_session_id_);
->>>>>>> ed431616
   FileMetaData file_meta;
 
   TEST_SYNC_POINT("DBImpl::FlushMemTableToOutputFile:BeforePickMemtables");
@@ -183,11 +175,7 @@
 #endif  // ROCKSDB_LITE
 
   Status s;
-<<<<<<< HEAD
-  IOStatus io_s;
-=======
   IOStatus io_s = IOStatus::OK();
->>>>>>> ed431616
   if (logfile_number_ > 0 &&
       versions_->GetColumnFamilySet()->NumberOfColumnFamilies() > 1) {
     // If there are more than one column families, we need to make sure that
@@ -198,14 +186,11 @@
     // SyncClosedLogs() may unlock and re-lock the db_mutex.
     io_s = SyncClosedLogs(job_context);
     s = io_s;
-<<<<<<< HEAD
-=======
     if (!io_s.ok() && !io_s.IsShutdownInProgress() &&
         !io_s.IsColumnFamilyDropped()) {
       error_handler_.SetBGError(io_s, BackgroundErrorReason::kFlush)
           .PermitUncheckedError();
     }
->>>>>>> ed431616
   } else {
     TEST_SYNC_POINT("DBImpl::SyncClosedLogs:Skip");
   }
@@ -221,13 +206,9 @@
   } else {
     flush_job.Cancel();
   }
-<<<<<<< HEAD
-  io_s = flush_job.io_status();
-=======
   if (io_s.ok()) {
     io_s = flush_job.io_status();
   }
->>>>>>> ed431616
 
   if (s.ok()) {
     InstallSuperVersionAndScheduleWork(cfd, superversion_context,
@@ -267,16 +248,6 @@
       // CURRENT file. With current code, it's just difficult to tell. So just
       // be pessimistic and try write to a new MANIFEST.
       // TODO: distinguish between MANIFEST write and CURRENT renaming
-<<<<<<< HEAD
-      auto err_reason = versions_->io_status().ok()
-                            ? BackgroundErrorReason::kFlush
-                            : BackgroundErrorReason::kManifestWrite;
-      error_handler_.SetBGError(io_s, err_reason);
-    } else {
-      Status new_bg_error = s;
-      error_handler_.SetBGError(new_bg_error, BackgroundErrorReason::kFlush);
-    }
-=======
       if (!versions_->io_status().ok()) {
         // Should handle return error?
         error_handler_.SetBGError(io_s, BackgroundErrorReason::kManifestWrite)
@@ -301,7 +272,6 @@
     // If we got here, then we decided not to care about the i_os status (either
     // from never needing it or ignoring the flush job status
     io_s.PermitUncheckedError();
->>>>>>> ed431616
   }
   if (s.ok()) {
 #ifndef ROCKSDB_LITE
@@ -689,15 +659,6 @@
       // CURRENT file. With current code, it's just difficult to tell. So just
       // be pessimistic and try write to a new MANIFEST.
       // TODO: distinguish between MANIFEST write and CURRENT renaming
-<<<<<<< HEAD
-      auto err_reason = versions_->io_status().ok()
-                            ? BackgroundErrorReason::kFlush
-                            : BackgroundErrorReason::kManifestWrite;
-      error_handler_.SetBGError(io_s, err_reason);
-    } else {
-      Status new_bg_error = s;
-      error_handler_.SetBGError(new_bg_error, BackgroundErrorReason::kFlush);
-=======
       if (!versions_->io_status().ok()) {
         // Should Handle this error?
         error_handler_.SetBGError(io_s, BackgroundErrorReason::kManifestWrite)
@@ -717,7 +678,6 @@
       // Should Handle this error?
       error_handler_.SetBGError(new_bg_error, BackgroundErrorReason::kFlush)
           .PermitUncheckedError();
->>>>>>> ed431616
     }
   }
 
@@ -913,10 +873,7 @@
       int output_level;
       for (int level = first_overlapped_level; level <= max_overlapped_level;
            level++) {
-<<<<<<< HEAD
-=======
         bool disallow_trivial_move = false;
->>>>>>> ed431616
         // in case the compaction is universal or if we're compacting the
         // bottom-most level, the output level will be the same as input one.
         // level 0 can never be the bottommost level (i.e. if all files are in
@@ -949,11 +906,6 @@
               level == 0) {
             output_level = ColumnFamilyData::kCompactToBaseLevel;
           }
-<<<<<<< HEAD
-        }
-        s = RunManualCompaction(cfd, level, output_level, options, begin, end,
-                                exclusive, false, max_file_num_to_ignore);
-=======
           // if it's a BottommostLevel compaction and `kForce*` compaction is
           // set, disallow trivial move
           if (level == max_overlapped_level &&
@@ -967,7 +919,6 @@
         s = RunManualCompaction(cfd, level, output_level, options, begin, end,
                                 exclusive, disallow_trivial_move,
                                 max_file_num_to_ignore);
->>>>>>> ed431616
         if (!s.ok()) {
           break;
         }
@@ -1347,47 +1298,7 @@
   TEST_SYNC_POINT("DBImpl::NotifyOnCompactionBegin::UnlockMutex");
   {
     CompactionJobInfo info{};
-<<<<<<< HEAD
-    info.cf_name = cfd->GetName();
-    info.status = st;
-    info.thread_id = env_->GetThreadID();
-    info.job_id = job_id;
-    info.base_input_level = c->start_level();
-    info.output_level = c->output_level();
-    info.stats = job_stats;
-    info.table_properties = c->GetOutputTableProperties();
-    info.compaction_reason = c->compaction_reason();
-    info.compression = c->output_compression();
-    for (size_t i = 0; i < c->num_input_levels(); ++i) {
-      for (const auto fmd : *c->inputs(i)) {
-        const FileDescriptor& desc = fmd->fd;
-        const uint64_t file_number = desc.GetNumber();
-        auto fn = TableFileName(c->immutable_cf_options()->cf_paths,
-                                file_number, desc.GetPathId());
-        info.input_files.push_back(fn);
-        info.input_file_infos.push_back(CompactionFileInfo{
-            static_cast<int>(i), file_number, fmd->oldest_blob_file_number});
-        if (info.table_properties.count(fn) == 0) {
-          std::shared_ptr<const TableProperties> tp;
-          auto s = current->GetTableProperties(&tp, fmd, &fn);
-          if (s.ok()) {
-            info.table_properties[fn] = tp;
-          }
-        }
-      }
-    }
-    for (const auto& newf : c->edit()->GetNewFiles()) {
-      const FileMetaData& meta = newf.second;
-      const FileDescriptor& desc = meta.fd;
-      const uint64_t file_number = desc.GetNumber();
-      info.output_files.push_back(TableFileName(
-          c->immutable_cf_options()->cf_paths, file_number, desc.GetPathId()));
-      info.output_file_infos.push_back(CompactionFileInfo{
-          newf.first, file_number, meta.oldest_blob_file_number});
-    }
-=======
     BuildCompactionJobInfo(cfd, c, st, job_stats, job_id, current, &info);
->>>>>>> ed431616
     for (auto listener : immutable_db_options_.listeners) {
       listener->OnCompactionBegin(this, info);
     }
@@ -2771,14 +2682,6 @@
     if (!c) {
       m->done = true;
       m->manual_end = nullptr;
-<<<<<<< HEAD
-      ROCKS_LOG_BUFFER(log_buffer,
-                       "[%s] Manual compaction from level-%d from %s .. "
-                       "%s; nothing to do\n",
-                       m->cfd->GetName().c_str(), m->input_level,
-                       (m->begin ? m->begin->DebugString(true).c_str() : "(begin)"),
-                       (m->end ? m->end->DebugString(true).c_str() : "(end)"));
-=======
       ROCKS_LOG_BUFFER(
           log_buffer,
           "[%s] Manual compaction from level-%d from %s .. "
@@ -2786,7 +2689,6 @@
           m->cfd->GetName().c_str(), m->input_level,
           (m->begin ? m->begin->DebugString(true).c_str() : "(begin)"),
           (m->end ? m->end->DebugString(true).c_str() : "(end)"));
->>>>>>> ed431616
     } else {
       // First check if we have enough room to do the compaction
       bool enough_room = EnoughRoomForCompaction(
@@ -3064,7 +2966,6 @@
 
     NotifyOnCompactionBegin(c->column_family_data(), c.get(), status,
                             compaction_job_stats, job_context->job_id);
-<<<<<<< HEAD
 
     // Make a copy of remote compaction service here, because it could be
     // cleared once mutex_ is unlocked.
@@ -3076,16 +2977,10 @@
     if (remote_compaction_service) {
       compaction_job.RunRemote(remote_compaction_service.get());
     } else {
-      compaction_job.Run();
-    }
-
-=======
-    mutex_.Unlock();
-    TEST_SYNC_POINT_CALLBACK(
-        "DBImpl::BackgroundCompaction:NonTrivial:BeforeRun", nullptr);
-    // Should handle erorr?
-    compaction_job.Run().PermitUncheckedError();
->>>>>>> ed431616
+      // Should handle erorr?
+      compaction_job.Run().PermitUncheckedError();
+    }
+
     TEST_SYNC_POINT("DBImpl::BackgroundCompaction:NonTrivial:AfterRun");
     mutex_.Lock();
 
@@ -3103,11 +2998,8 @@
 
   if (status.ok() && !io_s.ok()) {
     status = io_s;
-<<<<<<< HEAD
-=======
   } else {
     io_s.PermitUncheckedError();
->>>>>>> ed431616
   }
 
   if (c != nullptr) {
@@ -3144,16 +3036,10 @@
       auto err_reason = versions_->io_status().ok()
                             ? BackgroundErrorReason::kCompaction
                             : BackgroundErrorReason::kManifestWrite;
-<<<<<<< HEAD
-      error_handler_.SetBGError(io_s, err_reason);
-    } else {
-      error_handler_.SetBGError(status, BackgroundErrorReason::kCompaction);
-=======
       error_handler_.SetBGError(io_s, err_reason).PermitUncheckedError();
     } else {
       error_handler_.SetBGError(status, BackgroundErrorReason::kCompaction)
           .PermitUncheckedError();
->>>>>>> ed431616
     }
     if (c != nullptr && !is_manual && !error_handler_.IsBGWorkStopped()) {
       // Put this cfd back in the compaction queue so we can retry after some
