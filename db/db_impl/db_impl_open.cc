--- conflicted
+++ resolved
@@ -1342,15 +1342,10 @@
   DBOptions db_options = db_options_in;
   std::vector<ColumnFamilyDescriptor> column_families = column_families_in;
   bool owns_info_log = (db_options.info_log == nullptr);
-<<<<<<< HEAD
   *dbptr = nullptr;
   handles->clear();
-  Status s = DBPlugin::SanitizeOptions(DBPlugin::Normal, dbname, &db_options,
-                                       &column_families);
-=======
   Status s = DBPlugin::SanitizeOptionsForDB(DBPlugin::Normal, dbname, &db_options,
                                             &column_families);
->>>>>>> c8e16b3d
   if (s.ok()) {
     s = DBPlugin::ValidateOptionsForDB(DBPlugin::Normal, dbname, db_options,
                                        column_families);
