//  Copyright (c) 2011-present, Facebook, Inc.  All rights reserved.
//  This source code is licensed under both the GPLv2 (found in the
//  COPYING file in the root directory) and Apache 2.0 License
//  (found in the LICENSE.Apache file in the root directory).
//
// Copyright (c) 2011 The LevelDB Authors. All rights reserved.
// Use of this source code is governed by a BSD-style license that can be
// found in the LICENSE file. See the AUTHORS file for names of contributors.

#ifndef ROCKSDB_LITE

#include <stdlib.h>
#include <algorithm>
#include <map>
#include <string>
#include <vector>
#include "db/db_impl/db_impl.h"
#include "db/db_test_util.h"
#include "db/version_set.h"
#include "db/write_batch_internal.h"
#include "file/filename.h"
#include "port/stack_trace.h"
#include "rocksdb/db.h"
#include "rocksdb/env.h"
#include "rocksdb/transaction_log.h"
#include "test_util/sync_point.h"
#include "test_util/testharness.h"
#include "test_util/testutil.h"
#include "util/string_util.h"

using std::cerr;
using std::cout;
using std::endl;
using std::flush;

namespace ROCKSDB_NAMESPACE {

class ObsoleteFilesTest : public DBTestBase {
 public:
  ObsoleteFilesTest()
      : DBTestBase("/obsolete_files_test", /*env_do_fsync=*/true),
        wal_dir_(dbname_ + "/wal_files") {}

  void AddKeys(int numkeys, int startkey) {
    WriteOptions options;
    options.sync = false;
    for (int i = startkey; i < (numkeys + startkey) ; i++) {
      std::string temp = ToString(i);
      Slice key(temp);
      Slice value(temp);
      ASSERT_OK(db_->Put(options, key, value));
    }
  }

  void createLevel0Files(int numFiles, int numKeysPerFile) {
    int startKey = 0;
    for (int i = 0; i < numFiles; i++) {
      AddKeys(numKeysPerFile, startKey);
      startKey += numKeysPerFile;
      ASSERT_OK(dbfull()->TEST_FlushMemTable());
      ASSERT_OK(dbfull()->TEST_WaitForFlushMemTable());
    }
  }

  void CheckFileTypeCounts(const std::string& dir, int required_log,
                           int required_sst, int required_manifest) {
    std::vector<std::string> filenames;
    env_->GetChildren(dir, &filenames);

    int log_cnt = 0;
    int sst_cnt = 0;
    int manifest_cnt = 0;
    for (auto file : filenames) {
      uint64_t number;
      FileType type;
      if (ParseFileName(file, &number, &type)) {
        log_cnt += (type == kLogFile);
        sst_cnt += (type == kTableFile);
        manifest_cnt += (type == kDescriptorFile);
      }
    }
    ASSERT_EQ(required_log, log_cnt);
    ASSERT_EQ(required_sst, sst_cnt);
    ASSERT_EQ(required_manifest, manifest_cnt);
  }

  void ReopenDB() {
    Options options = CurrentOptions();
    // Trigger compaction when the number of level 0 files reaches 2.
    options.create_if_missing = true;
    options.level0_file_num_compaction_trigger = 2;
    options.disable_auto_compactions = false;
    options.delete_obsolete_files_period_micros = 0;  // always do full purge
    options.enable_thread_tracking = true;
    options.write_buffer_size = 1024 * 1024 * 1000;
    options.target_file_size_base = 1024 * 1024 * 1000;
    options.max_bytes_for_level_base = 1024 * 1024 * 1000;
    options.WAL_ttl_seconds = 300;     // Used to test log files
    options.WAL_size_limit_MB = 1024;  // Used to test log files
    options.wal_dir = wal_dir_;
    Destroy(options);
    Reopen(options);
  }

  const std::string wal_dir_;
};

TEST_F(ObsoleteFilesTest, RaceForObsoleteFileDeletion) {
  ReopenDB();
  SyncPoint::GetInstance()->DisableProcessing();
  SyncPoint::GetInstance()->LoadDependency({
      {"DBImpl::BackgroundCallCompaction:FoundObsoleteFiles",
       "ObsoleteFilesTest::RaceForObsoleteFileDeletion:1"},
      {"DBImpl::BackgroundCallCompaction:PurgedObsoleteFiles",
       "ObsoleteFilesTest::RaceForObsoleteFileDeletion:2"},
      });
  SyncPoint::GetInstance()->SetCallBack(
      "DBImpl::DeleteObsoleteFileImpl:AfterDeletion", [&](void* arg) {
        Status* p_status = reinterpret_cast<Status*>(arg);
        ASSERT_OK(*p_status);
      });
  SyncPoint::GetInstance()->SetCallBack(
      "DBImpl::CloseHelper:PendingPurgeFinished", [&](void* arg) {
        std::unordered_set<uint64_t>* files_grabbed_for_purge_ptr =
            reinterpret_cast<std::unordered_set<uint64_t>*>(arg);
        ASSERT_TRUE(files_grabbed_for_purge_ptr->empty());
      });
  SyncPoint::GetInstance()->EnableProcessing();

  createLevel0Files(2, 50000);
  CheckFileTypeCounts(wal_dir_, 1, 0, 0);

  port::Thread user_thread([this]() {
    JobContext jobCxt(0);
    TEST_SYNC_POINT("ObsoleteFilesTest::RaceForObsoleteFileDeletion:1");
    dbfull()->TEST_LockMutex();
    dbfull()->FindObsoleteFiles(&jobCxt, true /* force=true */,
                                false /* no_full_scan=false */);
    dbfull()->TEST_UnlockMutex();
    TEST_SYNC_POINT("ObsoleteFilesTest::RaceForObsoleteFileDeletion:2");
    dbfull()->PurgeObsoleteFiles(jobCxt);
    jobCxt.Clean();
  });

  user_thread.join();
}

TEST_F(ObsoleteFilesTest, DeleteObsoleteOptionsFile) {
  ReopenDB();
  SyncPoint::GetInstance()->DisableProcessing();
  std::vector<uint64_t> optsfiles_nums;
  std::vector<bool> optsfiles_keep;
  SyncPoint::GetInstance()->SetCallBack(
      "DBImpl::PurgeObsoleteFiles:CheckOptionsFiles:1", [&](void* arg) {
        optsfiles_nums.push_back(*reinterpret_cast<uint64_t*>(arg));
      });
  SyncPoint::GetInstance()->SetCallBack(
      "DBImpl::PurgeObsoleteFiles:CheckOptionsFiles:2", [&](void* arg) {
        optsfiles_keep.push_back(*reinterpret_cast<bool*>(arg));
      });
  SyncPoint::GetInstance()->EnableProcessing();

  createLevel0Files(2, 50000);
  CheckFileTypeCounts(wal_dir_, 1, 0, 0);

  ASSERT_OK(dbfull()->DisableFileDeletions());
  for (int i = 0; i != 4; ++i) {
    if (i % 2) {
      ASSERT_OK(dbfull()->SetOptions(dbfull()->DefaultColumnFamily(),
                                     {{"paranoid_file_checks", "false"}}));
    } else {
      ASSERT_OK(dbfull()->SetOptions(dbfull()->DefaultColumnFamily(),
                                     {{"paranoid_file_checks", "true"}}));
    }
  }
  ASSERT_OK(dbfull()->EnableFileDeletions(true /* force */));
  ASSERT_EQ(optsfiles_nums.size(), optsfiles_keep.size());

  Close();

  std::vector<std::string> files;
  int opts_file_count = 0;
  ASSERT_OK(env_->GetChildren(dbname_, &files));
  for (const auto& file : files) {
    uint64_t file_num;
    Slice dummy_info_log_name_prefix;
    FileType type;
    WalFileType log_type;
    if (ParseFileName(file, &file_num, dummy_info_log_name_prefix, &type,
                      &log_type) &&
        type == kOptionsFile) {
      opts_file_count++;
    }
  }
  ASSERT_EQ(2, opts_file_count);
}

TEST_F(ObsoleteFilesTest, BlobFiles) {
  VersionSet* const versions = dbfull()->TEST_GetVersionSet();
  assert(versions);
  assert(versions->GetColumnFamilySet());

  ColumnFamilyData* const cfd = versions->GetColumnFamilySet()->GetDefault();
  assert(cfd);

<<<<<<< HEAD
  // Add a blob file that consists of nothing but garbage (and is thus obsolete)
  // and another one that is live.
  VersionEdit edit;

  constexpr uint64_t first_blob_file_number = 234;
  constexpr uint64_t first_total_blob_count = 555;
  constexpr uint64_t first_total_blob_bytes = 66666;
  constexpr char first_checksum_method[] = "CRC32";
  constexpr char first_checksum_value[] = "3d87ff57";

  edit.AddBlobFile(first_blob_file_number, first_total_blob_count,
                   first_total_blob_bytes, first_checksum_method,
                   first_checksum_value);
  edit.AddBlobFileGarbage(first_blob_file_number, first_total_blob_count,
                          first_total_blob_bytes);
=======
  const ImmutableCFOptions* const ioptions = cfd->ioptions();
  assert(ioptions);
  assert(!ioptions->cf_paths.empty());

  const std::string& path = ioptions->cf_paths.front().path;

  // Add an obsolete blob file.
  constexpr uint64_t first_blob_file_number = 234;
  versions->AddObsoleteBlobFile(first_blob_file_number, path);

  // Add a live blob file.
  Version* const version = cfd->current();
  assert(version);

  VersionStorageInfo* const storage_info = version->storage_info();
  assert(storage_info);
>>>>>>> ed431616

  constexpr uint64_t second_blob_file_number = 456;
  constexpr uint64_t second_total_blob_count = 100;
  constexpr uint64_t second_total_blob_bytes = 2000000;
  constexpr char second_checksum_method[] = "CRC32B";
  constexpr char second_checksum_value[] = "6dbdf23a";
<<<<<<< HEAD
  edit.AddBlobFile(second_blob_file_number, second_total_blob_count,
                   second_total_blob_bytes, second_checksum_method,
                   second_checksum_value);

  dbfull()->TEST_LockMutex();
  Status s = versions->LogAndApply(cfd, *cfd->GetLatestMutableCFOptions(),
                                   &edit, dbfull()->mutex());
  dbfull()->TEST_UnlockMutex();

  ASSERT_OK(s);
=======

  auto shared_meta = SharedBlobFileMetaData::Create(
      second_blob_file_number, second_total_blob_count, second_total_blob_bytes,
      second_checksum_method, second_checksum_value);

  constexpr uint64_t second_garbage_blob_count = 0;
  constexpr uint64_t second_garbage_blob_bytes = 0;

  auto meta = BlobFileMetaData::Create(
      std::move(shared_meta), BlobFileMetaData::LinkedSsts(),
      second_garbage_blob_count, second_garbage_blob_bytes);

  storage_info->AddBlobFile(std::move(meta));
>>>>>>> ed431616

  // Check for obsolete files and make sure the first blob file is picked up
  // and grabbed for purge. The second blob file should be on the live list.
  constexpr int job_id = 0;
  JobContext job_context{job_id};

  dbfull()->TEST_LockMutex();
  constexpr bool force_full_scan = false;
  dbfull()->FindObsoleteFiles(&job_context, force_full_scan);
  dbfull()->TEST_UnlockMutex();

  ASSERT_TRUE(job_context.HaveSomethingToDelete());
  ASSERT_EQ(job_context.blob_delete_files.size(), 1);
  ASSERT_EQ(job_context.blob_delete_files[0].GetBlobFileNumber(),
            first_blob_file_number);

  const auto& files_grabbed_for_purge =
      dbfull()->TEST_GetFilesGrabbedForPurge();
  ASSERT_NE(files_grabbed_for_purge.find(first_blob_file_number),
            files_grabbed_for_purge.end());

  ASSERT_EQ(job_context.blob_live.size(), 1);
  ASSERT_EQ(job_context.blob_live[0], second_blob_file_number);

  // Hack the job context a bit by adding a few files to the full scan
  // list and adjusting the pending file number. We add the two files
  // above as well as two additional ones, where one is old
  // and should be cleaned up, and the other is still pending.
<<<<<<< HEAD
  assert(cfd->ioptions());
  assert(!cfd->ioptions()->cf_paths.empty());
  const std::string& path = cfd->ioptions()->cf_paths.front().path;

=======
>>>>>>> ed431616
  constexpr uint64_t old_blob_file_number = 123;
  constexpr uint64_t pending_blob_file_number = 567;

  job_context.full_scan_candidate_files.emplace_back(
      BlobFileName(old_blob_file_number), path);
  job_context.full_scan_candidate_files.emplace_back(
      BlobFileName(first_blob_file_number), path);
  job_context.full_scan_candidate_files.emplace_back(
      BlobFileName(second_blob_file_number), path);
  job_context.full_scan_candidate_files.emplace_back(
      BlobFileName(pending_blob_file_number), path);

  job_context.min_pending_output = pending_blob_file_number;

  // Purge obsolete files and make sure we purge the old file and the first file
  // (and keep the second file and the pending file).
  std::vector<std::string> deleted_files;
  SyncPoint::GetInstance()->SetCallBack(
      "DBImpl::DeleteObsoleteFileImpl::BeforeDeletion", [&](void* arg) {
        const std::string* file = static_cast<std::string*>(arg);
        assert(file);

        constexpr char blob_extension[] = ".blob";

        if (file->find(blob_extension) != std::string::npos) {
          deleted_files.emplace_back(*file);
        }
      });
  SyncPoint::GetInstance()->EnableProcessing();

  dbfull()->PurgeObsoleteFiles(job_context);
  job_context.Clean();

  SyncPoint::GetInstance()->DisableProcessing();
  SyncPoint::GetInstance()->ClearAllCallBacks();

  ASSERT_EQ(files_grabbed_for_purge.find(first_blob_file_number),
            files_grabbed_for_purge.end());

  std::sort(deleted_files.begin(), deleted_files.end());
  const std::vector<std::string> expected_deleted_files{
      BlobFileName(path, old_blob_file_number),
      BlobFileName(path, first_blob_file_number)};

  ASSERT_EQ(deleted_files, expected_deleted_files);
}

}  // namespace ROCKSDB_NAMESPACE

#ifdef ROCKSDB_UNITTESTS_WITH_CUSTOM_OBJECTS_FROM_STATIC_LIBS
extern "C" {
void RegisterCustomObjects(int argc, char** argv);
}
#else
void RegisterCustomObjects(int /*argc*/, char** /*argv*/) {}
#endif  // !ROCKSDB_UNITTESTS_WITH_CUSTOM_OBJECTS_FROM_STATIC_LIBS

int main(int argc, char** argv) {
  ROCKSDB_NAMESPACE::port::InstallStackTraceHandler();
  ::testing::InitGoogleTest(&argc, argv);
  RegisterCustomObjects(argc, argv);
  return RUN_ALL_TESTS();
}

#else
#include <stdio.h>

int main(int /*argc*/, char** /*argv*/) {
  fprintf(stderr,
          "SKIPPED as DBImpl::DeleteFile is not supported in ROCKSDB_LITE\n");
  return 0;
}

#endif  // !ROCKSDB_LITE<|MERGE_RESOLUTION|>--- conflicted
+++ resolved
@@ -203,23 +203,6 @@
   ColumnFamilyData* const cfd = versions->GetColumnFamilySet()->GetDefault();
   assert(cfd);
 
-<<<<<<< HEAD
-  // Add a blob file that consists of nothing but garbage (and is thus obsolete)
-  // and another one that is live.
-  VersionEdit edit;
-
-  constexpr uint64_t first_blob_file_number = 234;
-  constexpr uint64_t first_total_blob_count = 555;
-  constexpr uint64_t first_total_blob_bytes = 66666;
-  constexpr char first_checksum_method[] = "CRC32";
-  constexpr char first_checksum_value[] = "3d87ff57";
-
-  edit.AddBlobFile(first_blob_file_number, first_total_blob_count,
-                   first_total_blob_bytes, first_checksum_method,
-                   first_checksum_value);
-  edit.AddBlobFileGarbage(first_blob_file_number, first_total_blob_count,
-                          first_total_blob_bytes);
-=======
   const ImmutableCFOptions* const ioptions = cfd->ioptions();
   assert(ioptions);
   assert(!ioptions->cf_paths.empty());
@@ -236,25 +219,12 @@
 
   VersionStorageInfo* const storage_info = version->storage_info();
   assert(storage_info);
->>>>>>> ed431616
 
   constexpr uint64_t second_blob_file_number = 456;
   constexpr uint64_t second_total_blob_count = 100;
   constexpr uint64_t second_total_blob_bytes = 2000000;
   constexpr char second_checksum_method[] = "CRC32B";
   constexpr char second_checksum_value[] = "6dbdf23a";
-<<<<<<< HEAD
-  edit.AddBlobFile(second_blob_file_number, second_total_blob_count,
-                   second_total_blob_bytes, second_checksum_method,
-                   second_checksum_value);
-
-  dbfull()->TEST_LockMutex();
-  Status s = versions->LogAndApply(cfd, *cfd->GetLatestMutableCFOptions(),
-                                   &edit, dbfull()->mutex());
-  dbfull()->TEST_UnlockMutex();
-
-  ASSERT_OK(s);
-=======
 
   auto shared_meta = SharedBlobFileMetaData::Create(
       second_blob_file_number, second_total_blob_count, second_total_blob_bytes,
@@ -268,7 +238,6 @@
       second_garbage_blob_count, second_garbage_blob_bytes);
 
   storage_info->AddBlobFile(std::move(meta));
->>>>>>> ed431616
 
   // Check for obsolete files and make sure the first blob file is picked up
   // and grabbed for purge. The second blob file should be on the live list.
@@ -297,13 +266,6 @@
   // list and adjusting the pending file number. We add the two files
   // above as well as two additional ones, where one is old
   // and should be cleaned up, and the other is still pending.
-<<<<<<< HEAD
-  assert(cfd->ioptions());
-  assert(!cfd->ioptions()->cf_paths.empty());
-  const std::string& path = cfd->ioptions()->cf_paths.front().path;
-
-=======
->>>>>>> ed431616
   constexpr uint64_t old_blob_file_number = 123;
   constexpr uint64_t pending_blob_file_number = 567;
 
