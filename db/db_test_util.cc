--- conflicted
+++ resolved
@@ -9,11 +9,8 @@
 
 #include "db/db_test_util.h"
 #include "db/forward_iterator.h"
-<<<<<<< HEAD
 #include "util/stderr_logger.h"
-=======
 #include "rocksdb/env_encryption.h"
->>>>>>> 266ac245
 
 namespace rocksdb {
 
@@ -51,19 +48,6 @@
 #endif  // ROCKSDB_LITE
 
 DBTestBase::DBTestBase(const std::string path)
-<<<<<<< HEAD
-    : option_config_(kDefault),
-      option_env_(kDefaultEnv),
-      mem_env_(!getenv("MEM_ENV") ? nullptr : new MockEnv(Env::Default())),
-      env_(new SpecialEnv(mem_env_ ? mem_env_ : Env::Default())),
-      s3_env_(nullptr) {
-
-#ifdef USE_AWS
-  env_->NewLogger(test::TmpDir(env_) + "/rocksdb-cloud.log", &info_log_);
-  info_log_->SetInfoLogLevel(InfoLogLevel::DEBUG_LEVEL);
-  s3_env_ = CreateNewAwsEnv();
-#endif
-=======
     : mem_env_(!getenv("MEM_ENV") ? nullptr : new MockEnv(Env::Default())),
 #ifndef ROCKSDB_LITE
       encrypted_env_(
@@ -77,8 +61,15 @@
       env_(new SpecialEnv(encrypted_env_
                               ? encrypted_env_
                               : (mem_env_ ? mem_env_ : Env::Default()))),
-      option_config_(kDefault) {
->>>>>>> 266ac245
+      option_config_(kDefault),
+      s3_env_(nullptr) {
+
+#ifdef USE_AWS
+  env_->NewLogger(test::TmpDir(env_) + "/rocksdb-cloud.log", &info_log_);
+  info_log_->SetInfoLogLevel(InfoLogLevel::DEBUG_LEVEL);
+  s3_env_ = CreateNewAwsEnv();
+#endif
+
   env_->SetBackgroundThreads(1, Env::LOW);
   env_->SetBackgroundThreads(1, Env::HIGH);
   dbname_ = test::TmpDir(env_) + path;
