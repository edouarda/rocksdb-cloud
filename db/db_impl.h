--- conflicted
+++ resolved
@@ -86,7 +86,6 @@
       std::vector<Iterator*>* iterators);
   virtual const Snapshot* GetSnapshot();
   virtual void ReleaseSnapshot(const Snapshot* snapshot);
-<<<<<<< HEAD
   using DB::GetProperty;
   virtual bool GetProperty(const ColumnFamilyHandle& column_family,
                            const Slice& property, std::string* value);
@@ -94,9 +93,9 @@
   virtual void GetApproximateSizes(const ColumnFamilyHandle& column_family,
                                    const Range* range, int n, uint64_t* sizes);
   using DB::CompactRange;
-  virtual void CompactRange(const ColumnFamilyHandle& column_family,
-                            const Slice* begin, const Slice* end,
-                            bool reduce_level = false, int target_level = -1);
+  virtual Status CompactRange(const ColumnFamilyHandle& column_family,
+                              const Slice* begin, const Slice* end,
+                              bool reduce_level = false, int target_level = -1);
 
   using DB::NumberLevels;
   virtual int NumberLevels(const ColumnFamilyHandle& column_family);
@@ -104,15 +103,6 @@
   virtual int MaxMemCompactionLevel(const ColumnFamilyHandle& column_family);
   using DB::Level0StopWriteTrigger;
   virtual int Level0StopWriteTrigger(const ColumnFamilyHandle& column_family);
-=======
-  virtual bool GetProperty(const Slice& property, std::string* value);
-  virtual void GetApproximateSizes(const Range* range, int n, uint64_t* sizes);
-  virtual Status CompactRange(const Slice* begin, const Slice* end,
-                              bool reduce_level = false, int target_level = -1);
-  virtual int NumberLevels();
-  virtual int MaxMemCompactionLevel();
-  virtual int Level0StopWriteTrigger();
->>>>>>> aba2acb5
   virtual const std::string& GetName() const;
   virtual Env* GetEnv() const;
   using DB::GetOptions;
