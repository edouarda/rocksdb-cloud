//  Copyright (c) 2011-present, Facebook, Inc.  All rights reserved.
//  This source code is licensed under both the GPLv2 (found in the
//  COPYING file in the root directory) and Apache 2.0 License
//  (found in the LICENSE.Apache file in the root directory).
//
// Copyright (c) 2011 The LevelDB Authors. All rights reserved.
// Use of this source code is governed by a BSD-style license that can be
// found in the LICENSE file. See the AUTHORS file for names of contributors.
#include <atomic>
#include <cstdlib>
#include <functional>

#include "db/db_test_util.h"
#include "db/read_callback.h"
#include "port/port.h"
#include "port/stack_trace.h"
#include "rocksdb/persistent_cache.h"
#include "rocksdb/wal_filter.h"
#include "util/random.h"
#include "utilities/fault_injection_env.h"

namespace ROCKSDB_NAMESPACE {

class DBTest2 : public DBTestBase {
 public:
  DBTest2() : DBTestBase("/db_test2", /*env_do_fsync=*/true) {}
};

#ifndef ROCKSDB_LITE
TEST_F(DBTest2, OpenForReadOnly) {
  DB* db_ptr = nullptr;
  std::string dbname = test::PerThreadDBPath("db_readonly");
  Options options = CurrentOptions();
  options.create_if_missing = true;
  // OpenForReadOnly should fail but will create <dbname> in the file system
  ASSERT_NOK(DB::OpenForReadOnly(options, dbname, &db_ptr));
  // Since <dbname> is created, we should be able to delete the dir
  // We first get the list files under <dbname>
  // There should not be any subdirectories -- this is not checked here
  std::vector<std::string> files;
  ASSERT_OK(env_->GetChildren(dbname, &files));
  for (auto& f : files) {
    if (f != "." && f != "..") {
      ASSERT_OK(env_->DeleteFile(dbname + "/" + f));
    }
  }
  // <dbname> should be empty now and we should be able to delete it
  ASSERT_OK(env_->DeleteDir(dbname));
  options.create_if_missing = false;
  // OpenForReadOnly should fail since <dbname> was successfully deleted
  ASSERT_NOK(DB::OpenForReadOnly(options, dbname, &db_ptr));
  // With create_if_missing false, there should not be a dir in the file system
  ASSERT_NOK(env_->FileExists(dbname));
}

TEST_F(DBTest2, OpenForReadOnlyWithColumnFamilies) {
  DB* db_ptr = nullptr;
  std::string dbname = test::PerThreadDBPath("db_readonly");
  Options options = CurrentOptions();
  options.create_if_missing = true;

  ColumnFamilyOptions cf_options(options);
  std::vector<ColumnFamilyDescriptor> column_families;
  column_families.push_back(
      ColumnFamilyDescriptor(kDefaultColumnFamilyName, cf_options));
  column_families.push_back(ColumnFamilyDescriptor("goku", cf_options));
  std::vector<ColumnFamilyHandle*> handles;
  // OpenForReadOnly should fail but will create <dbname> in the file system
  ASSERT_NOK(
      DB::OpenForReadOnly(options, dbname, column_families, &handles, &db_ptr));
  // Since <dbname> is created, we should be able to delete the dir
  // We first get the list files under <dbname>
  // There should not be any subdirectories -- this is not checked here
  std::vector<std::string> files;
  ASSERT_OK(env_->GetChildren(dbname, &files));
  for (auto& f : files) {
    if (f != "." && f != "..") {
      ASSERT_OK(env_->DeleteFile(dbname + "/" + f));
    }
  }
  // <dbname> should be empty now and we should be able to delete it
  ASSERT_OK(env_->DeleteDir(dbname));
  options.create_if_missing = false;
  // OpenForReadOnly should fail since <dbname> was successfully deleted
  ASSERT_NOK(
      DB::OpenForReadOnly(options, dbname, column_families, &handles, &db_ptr));
  // With create_if_missing false, there should not be a dir in the file system
  ASSERT_NOK(env_->FileExists(dbname));
}

class TestReadOnlyWithCompressedCache
    : public DBTestBase,
      public testing::WithParamInterface<std::tuple<int, bool>> {
 public:
  TestReadOnlyWithCompressedCache()
<<<<<<< HEAD
      : DBTestBase("/test_readonly_with_compressed_cache") {
=======
      : DBTestBase("/test_readonly_with_compressed_cache",
                   /*env_do_fsync=*/true) {
>>>>>>> ed431616
    max_open_files_ = std::get<0>(GetParam());
    use_mmap_ = std::get<1>(GetParam());
  }
  int max_open_files_;
  bool use_mmap_;
};

TEST_P(TestReadOnlyWithCompressedCache, ReadOnlyWithCompressedCache) {
  if (use_mmap_ && !IsMemoryMappedAccessSupported()) {
    return;
  }
  ASSERT_OK(Put("foo", "bar"));
  ASSERT_OK(Put("foo2", "barbarbarbarbarbarbarbar"));
  ASSERT_OK(Flush());

  DB* db_ptr = nullptr;
  Options options = CurrentOptions();
  options.allow_mmap_reads = use_mmap_;
  options.max_open_files = max_open_files_;
  options.compression = kSnappyCompression;
  BlockBasedTableOptions table_options;
  table_options.block_cache_compressed = NewLRUCache(8 * 1024 * 1024);
  table_options.no_block_cache = true;
  options.table_factory.reset(NewBlockBasedTableFactory(table_options));
  options.statistics = CreateDBStatistics();

  ASSERT_OK(DB::OpenForReadOnly(options, dbname_, &db_ptr));

  std::string v;
  ASSERT_OK(db_ptr->Get(ReadOptions(), "foo", &v));
  ASSERT_EQ("bar", v);
  ASSERT_EQ(0, options.statistics->getTickerCount(BLOCK_CACHE_COMPRESSED_HIT));
  ASSERT_OK(db_ptr->Get(ReadOptions(), "foo", &v));
  ASSERT_EQ("bar", v);
  if (Snappy_Supported()) {
    if (use_mmap_) {
      ASSERT_EQ(0,
                options.statistics->getTickerCount(BLOCK_CACHE_COMPRESSED_HIT));
    } else {
      ASSERT_EQ(1,
                options.statistics->getTickerCount(BLOCK_CACHE_COMPRESSED_HIT));
    }
  }

  delete db_ptr;
}

INSTANTIATE_TEST_CASE_P(TestReadOnlyWithCompressedCache,
                        TestReadOnlyWithCompressedCache,
                        ::testing::Combine(::testing::Values(-1, 100),
                                           ::testing::Bool()));

class PartitionedIndexTestListener : public EventListener {
 public:
  void OnFlushCompleted(DB* /*db*/, const FlushJobInfo& info) override {
    ASSERT_GT(info.table_properties.index_partitions, 1);
    ASSERT_EQ(info.table_properties.index_key_is_user_key, 0);
  }
};

TEST_F(DBTest2, PartitionedIndexUserToInternalKey) {
  BlockBasedTableOptions table_options;
  Options options = CurrentOptions();
  table_options.index_type = BlockBasedTableOptions::kTwoLevelIndexSearch;
  PartitionedIndexTestListener* listener = new PartitionedIndexTestListener();
  options.table_factory.reset(NewBlockBasedTableFactory(table_options));
  options.listeners.emplace_back(listener);
  std::vector<const Snapshot*> snapshots;
  Reopen(options);
  Random rnd(301);

  for (int i = 0; i < 3000; i++) {
    int j = i % 30;
<<<<<<< HEAD
    std::string value = RandomString(&rnd, 10500);
=======
    std::string value = rnd.RandomString(10500);
>>>>>>> ed431616
    ASSERT_OK(Put("keykey_" + std::to_string(j), value));
    snapshots.push_back(db_->GetSnapshot());
  }
  Flush();
  for (auto s : snapshots) {
    db_->ReleaseSnapshot(s);
  }
}

#endif  // ROCKSDB_LITE

class PrefixFullBloomWithReverseComparator
    : public DBTestBase,
      public ::testing::WithParamInterface<bool> {
 public:
  PrefixFullBloomWithReverseComparator()
      : DBTestBase("/prefix_bloom_reverse", /*env_do_fsync=*/true) {}
  void SetUp() override { if_cache_filter_ = GetParam(); }
  bool if_cache_filter_;
};

TEST_P(PrefixFullBloomWithReverseComparator,
       PrefixFullBloomWithReverseComparator) {
  Options options = last_options_;
  options.comparator = ReverseBytewiseComparator();
  options.prefix_extractor.reset(NewCappedPrefixTransform(3));
  options.statistics = ROCKSDB_NAMESPACE::CreateDBStatistics();
  BlockBasedTableOptions bbto;
  if (if_cache_filter_) {
    bbto.no_block_cache = false;
    bbto.cache_index_and_filter_blocks = true;
    bbto.block_cache = NewLRUCache(1);
  }
  bbto.filter_policy.reset(NewBloomFilterPolicy(10, false));
  bbto.whole_key_filtering = false;
  options.table_factory.reset(NewBlockBasedTableFactory(bbto));
  DestroyAndReopen(options);

  ASSERT_OK(dbfull()->Put(WriteOptions(), "bar123", "foo"));
  ASSERT_OK(dbfull()->Put(WriteOptions(), "bar234", "foo2"));
  ASSERT_OK(dbfull()->Put(WriteOptions(), "foo123", "foo3"));

  dbfull()->Flush(FlushOptions());

  if (bbto.block_cache) {
    bbto.block_cache->EraseUnRefEntries();
  }

  std::unique_ptr<Iterator> iter(db_->NewIterator(ReadOptions()));
  iter->Seek("bar345");
  ASSERT_OK(iter->status());
  ASSERT_TRUE(iter->Valid());
  ASSERT_EQ("bar234", iter->key().ToString());
  ASSERT_EQ("foo2", iter->value().ToString());
  iter->Next();
  ASSERT_TRUE(iter->Valid());
  ASSERT_EQ("bar123", iter->key().ToString());
  ASSERT_EQ("foo", iter->value().ToString());

  iter->Seek("foo234");
  ASSERT_OK(iter->status());
  ASSERT_TRUE(iter->Valid());
  ASSERT_EQ("foo123", iter->key().ToString());
  ASSERT_EQ("foo3", iter->value().ToString());

  iter->Seek("bar");
  ASSERT_OK(iter->status());
  ASSERT_TRUE(!iter->Valid());
}

INSTANTIATE_TEST_CASE_P(PrefixFullBloomWithReverseComparator,
                        PrefixFullBloomWithReverseComparator, testing::Bool());

TEST_F(DBTest2, IteratorPropertyVersionNumber) {
  Put("", "");
  Iterator* iter1 = db_->NewIterator(ReadOptions());
  std::string prop_value;
  ASSERT_OK(
      iter1->GetProperty("rocksdb.iterator.super-version-number", &prop_value));
  uint64_t version_number1 =
      static_cast<uint64_t>(std::atoi(prop_value.c_str()));

  Put("", "");
  Flush();

  Iterator* iter2 = db_->NewIterator(ReadOptions());
  ASSERT_OK(
      iter2->GetProperty("rocksdb.iterator.super-version-number", &prop_value));
  uint64_t version_number2 =
      static_cast<uint64_t>(std::atoi(prop_value.c_str()));

  ASSERT_GT(version_number2, version_number1);

  Put("", "");

  Iterator* iter3 = db_->NewIterator(ReadOptions());
  ASSERT_OK(
      iter3->GetProperty("rocksdb.iterator.super-version-number", &prop_value));
  uint64_t version_number3 =
      static_cast<uint64_t>(std::atoi(prop_value.c_str()));

  ASSERT_EQ(version_number2, version_number3);

  iter1->SeekToFirst();
  ASSERT_OK(
      iter1->GetProperty("rocksdb.iterator.super-version-number", &prop_value));
  uint64_t version_number1_new =
      static_cast<uint64_t>(std::atoi(prop_value.c_str()));
  ASSERT_EQ(version_number1, version_number1_new);

  delete iter1;
  delete iter2;
  delete iter3;
}

TEST_F(DBTest2, CacheIndexAndFilterWithDBRestart) {
  Options options = CurrentOptions();
  options.create_if_missing = true;
  options.statistics = ROCKSDB_NAMESPACE::CreateDBStatistics();
  BlockBasedTableOptions table_options;
  table_options.cache_index_and_filter_blocks = true;
  table_options.filter_policy.reset(NewBloomFilterPolicy(20));
  options.table_factory.reset(new BlockBasedTableFactory(table_options));
  CreateAndReopenWithCF({"pikachu"}, options);

  Put(1, "a", "begin");
  Put(1, "z", "end");
  ASSERT_OK(Flush(1));
  TryReopenWithColumnFamilies({"default", "pikachu"}, options);

  std::string value;
  value = Get(1, "a");
}

TEST_F(DBTest2, MaxSuccessiveMergesChangeWithDBRecovery) {
  Options options = CurrentOptions();
  options.create_if_missing = true;
  options.statistics = ROCKSDB_NAMESPACE::CreateDBStatistics();
  options.max_successive_merges = 3;
  options.merge_operator = MergeOperators::CreatePutOperator();
  options.disable_auto_compactions = true;
  DestroyAndReopen(options);
  Put("poi", "Finch");
  db_->Merge(WriteOptions(), "poi", "Reese");
  db_->Merge(WriteOptions(), "poi", "Shaw");
  db_->Merge(WriteOptions(), "poi", "Root");
  options.max_successive_merges = 2;
  Reopen(options);
}

#ifndef ROCKSDB_LITE
class DBTestSharedWriteBufferAcrossCFs
    : public DBTestBase,
      public testing::WithParamInterface<std::tuple<bool, bool>> {
 public:
  DBTestSharedWriteBufferAcrossCFs()
      : DBTestBase("/db_test_shared_write_buffer", /*env_do_fsync=*/true) {}
  void SetUp() override {
    use_old_interface_ = std::get<0>(GetParam());
    cost_cache_ = std::get<1>(GetParam());
  }
  bool use_old_interface_;
  bool cost_cache_;
};

TEST_P(DBTestSharedWriteBufferAcrossCFs, SharedWriteBufferAcrossCFs) {
  Options options = CurrentOptions();
  options.arena_block_size = 4096;

  // Avoid undeterministic value by malloc_usable_size();
  // Force arena block size to 1
  ROCKSDB_NAMESPACE::SyncPoint::GetInstance()->SetCallBack(
      "Arena::Arena:0", [&](void* arg) {
        size_t* block_size = static_cast<size_t*>(arg);
        *block_size = 1;
      });

  ROCKSDB_NAMESPACE::SyncPoint::GetInstance()->SetCallBack(
      "Arena::AllocateNewBlock:0", [&](void* arg) {
        std::pair<size_t*, size_t*>* pair =
            static_cast<std::pair<size_t*, size_t*>*>(arg);
        *std::get<0>(*pair) = *std::get<1>(*pair);
      });
  ROCKSDB_NAMESPACE::SyncPoint::GetInstance()->EnableProcessing();

  // The total soft write buffer size is about 105000
  std::shared_ptr<Cache> cache = NewLRUCache(4 * 1024 * 1024, 2);
  ASSERT_LT(cache->GetUsage(), 256 * 1024);

  if (use_old_interface_) {
    options.db_write_buffer_size = 120000;  // this is the real limit
  } else if (!cost_cache_) {
    options.write_buffer_manager.reset(new WriteBufferManager(114285));
  } else {
    options.write_buffer_manager.reset(new WriteBufferManager(114285, cache));
  }
  options.write_buffer_size = 500000;  // this is never hit
  CreateAndReopenWithCF({"pikachu", "dobrynia", "nikitich"}, options);

  WriteOptions wo;
  wo.disableWAL = true;

  std::function<void()> wait_flush = [&]() {
    dbfull()->TEST_WaitForFlushMemTable(handles_[0]);
    dbfull()->TEST_WaitForFlushMemTable(handles_[1]);
    dbfull()->TEST_WaitForFlushMemTable(handles_[2]);
    dbfull()->TEST_WaitForFlushMemTable(handles_[3]);
  };

  // Create some data and flush "default" and "nikitich" so that they
  // are newer CFs created.
  ASSERT_OK(Put(3, Key(1), DummyString(1), wo));
  Flush(3);
  ASSERT_OK(Put(3, Key(1), DummyString(1), wo));
  ASSERT_OK(Put(0, Key(1), DummyString(1), wo));
  Flush(0);
  ASSERT_EQ(GetNumberOfSstFilesForColumnFamily(db_, "default"),
            static_cast<uint64_t>(1));
  ASSERT_EQ(GetNumberOfSstFilesForColumnFamily(db_, "nikitich"),
            static_cast<uint64_t>(1));

  ASSERT_OK(Put(3, Key(1), DummyString(30000), wo));
  if (cost_cache_) {
    ASSERT_GE(cache->GetUsage(), 256 * 1024);
    ASSERT_LE(cache->GetUsage(), 2 * 256 * 1024);
  }
  wait_flush();
  ASSERT_OK(Put(0, Key(1), DummyString(60000), wo));
  if (cost_cache_) {
    ASSERT_GE(cache->GetUsage(), 256 * 1024);
    ASSERT_LE(cache->GetUsage(), 2 * 256 * 1024);
  }
  wait_flush();
  ASSERT_OK(Put(2, Key(1), DummyString(1), wo));
  // No flush should trigger
  wait_flush();
  {
    ASSERT_EQ(GetNumberOfSstFilesForColumnFamily(db_, "default"),
              static_cast<uint64_t>(1));
    ASSERT_EQ(GetNumberOfSstFilesForColumnFamily(db_, "pikachu"),
              static_cast<uint64_t>(0));
    ASSERT_EQ(GetNumberOfSstFilesForColumnFamily(db_, "dobrynia"),
              static_cast<uint64_t>(0));
    ASSERT_EQ(GetNumberOfSstFilesForColumnFamily(db_, "nikitich"),
              static_cast<uint64_t>(1));
  }

  // Trigger a flush. Flushing "nikitich".
  ASSERT_OK(Put(3, Key(2), DummyString(30000), wo));
  wait_flush();
  ASSERT_OK(Put(0, Key(1), DummyString(1), wo));
  wait_flush();
  {
    ASSERT_EQ(GetNumberOfSstFilesForColumnFamily(db_, "default"),
              static_cast<uint64_t>(1));
    ASSERT_EQ(GetNumberOfSstFilesForColumnFamily(db_, "pikachu"),
              static_cast<uint64_t>(0));
    ASSERT_EQ(GetNumberOfSstFilesForColumnFamily(db_, "dobrynia"),
              static_cast<uint64_t>(0));
    ASSERT_EQ(GetNumberOfSstFilesForColumnFamily(db_, "nikitich"),
              static_cast<uint64_t>(2));
  }

  // Without hitting the threshold, no flush should trigger.
  ASSERT_OK(Put(2, Key(1), DummyString(30000), wo));
  wait_flush();
  ASSERT_OK(Put(2, Key(1), DummyString(1), wo));
  wait_flush();
  ASSERT_OK(Put(2, Key(1), DummyString(1), wo));
  wait_flush();
  {
    ASSERT_EQ(GetNumberOfSstFilesForColumnFamily(db_, "default"),
              static_cast<uint64_t>(1));
    ASSERT_EQ(GetNumberOfSstFilesForColumnFamily(db_, "pikachu"),
              static_cast<uint64_t>(0));
    ASSERT_EQ(GetNumberOfSstFilesForColumnFamily(db_, "dobrynia"),
              static_cast<uint64_t>(0));
    ASSERT_EQ(GetNumberOfSstFilesForColumnFamily(db_, "nikitich"),
              static_cast<uint64_t>(2));
  }

  // Hit the write buffer limit again. "default"
  // will have been flushed.
  ASSERT_OK(Put(2, Key(2), DummyString(10000), wo));
  wait_flush();
  ASSERT_OK(Put(3, Key(1), DummyString(1), wo));
  wait_flush();
  ASSERT_OK(Put(0, Key(1), DummyString(1), wo));
  wait_flush();
  ASSERT_OK(Put(0, Key(1), DummyString(1), wo));
  wait_flush();
  ASSERT_OK(Put(0, Key(1), DummyString(1), wo));
  wait_flush();
  {
    ASSERT_EQ(GetNumberOfSstFilesForColumnFamily(db_, "default"),
              static_cast<uint64_t>(2));
    ASSERT_EQ(GetNumberOfSstFilesForColumnFamily(db_, "pikachu"),
              static_cast<uint64_t>(0));
    ASSERT_EQ(GetNumberOfSstFilesForColumnFamily(db_, "dobrynia"),
              static_cast<uint64_t>(0));
    ASSERT_EQ(GetNumberOfSstFilesForColumnFamily(db_, "nikitich"),
              static_cast<uint64_t>(2));
  }

  // Trigger another flush. This time "dobrynia". "pikachu" should not
  // be flushed, althrough it was never flushed.
  ASSERT_OK(Put(1, Key(1), DummyString(1), wo));
  wait_flush();
  ASSERT_OK(Put(2, Key(1), DummyString(80000), wo));
  wait_flush();
  ASSERT_OK(Put(1, Key(1), DummyString(1), wo));
  wait_flush();
  ASSERT_OK(Put(2, Key(1), DummyString(1), wo));
  wait_flush();

  {
    ASSERT_EQ(GetNumberOfSstFilesForColumnFamily(db_, "default"),
              static_cast<uint64_t>(2));
    ASSERT_EQ(GetNumberOfSstFilesForColumnFamily(db_, "pikachu"),
              static_cast<uint64_t>(0));
    ASSERT_EQ(GetNumberOfSstFilesForColumnFamily(db_, "dobrynia"),
              static_cast<uint64_t>(1));
    ASSERT_EQ(GetNumberOfSstFilesForColumnFamily(db_, "nikitich"),
              static_cast<uint64_t>(2));
  }
  if (cost_cache_) {
    ASSERT_GE(cache->GetUsage(), 256 * 1024);
    Close();
    options.write_buffer_manager.reset();
    last_options_.write_buffer_manager.reset();
    ASSERT_LT(cache->GetUsage(), 256 * 1024);
  }
  ROCKSDB_NAMESPACE::SyncPoint::GetInstance()->DisableProcessing();
}

INSTANTIATE_TEST_CASE_P(DBTestSharedWriteBufferAcrossCFs,
                        DBTestSharedWriteBufferAcrossCFs,
                        ::testing::Values(std::make_tuple(true, false),
                                          std::make_tuple(false, false),
                                          std::make_tuple(false, true)));

TEST_F(DBTest2, SharedWriteBufferLimitAcrossDB) {
  std::string dbname2 = test::PerThreadDBPath("db_shared_wb_db2");
  Options options = CurrentOptions();
  options.arena_block_size = 4096;
  // Avoid undeterministic value by malloc_usable_size();
  // Force arena block size to 1
  ROCKSDB_NAMESPACE::SyncPoint::GetInstance()->SetCallBack(
      "Arena::Arena:0", [&](void* arg) {
        size_t* block_size = static_cast<size_t*>(arg);
        *block_size = 1;
      });

  ROCKSDB_NAMESPACE::SyncPoint::GetInstance()->SetCallBack(
      "Arena::AllocateNewBlock:0", [&](void* arg) {
        std::pair<size_t*, size_t*>* pair =
            static_cast<std::pair<size_t*, size_t*>*>(arg);
        *std::get<0>(*pair) = *std::get<1>(*pair);
      });
  ROCKSDB_NAMESPACE::SyncPoint::GetInstance()->EnableProcessing();

  options.write_buffer_size = 500000;  // this is never hit
  // Use a write buffer total size so that the soft limit is about
  // 105000.
  options.write_buffer_manager.reset(new WriteBufferManager(120000));
  CreateAndReopenWithCF({"cf1", "cf2"}, options);

  ASSERT_OK(DestroyDB(dbname2, options));
  DB* db2 = nullptr;
  ASSERT_OK(DB::Open(options, dbname2, &db2));

  WriteOptions wo;
  wo.disableWAL = true;

  std::function<void()> wait_flush = [&]() {
    dbfull()->TEST_WaitForFlushMemTable(handles_[0]);
    dbfull()->TEST_WaitForFlushMemTable(handles_[1]);
    dbfull()->TEST_WaitForFlushMemTable(handles_[2]);
    static_cast<DBImpl*>(db2)->TEST_WaitForFlushMemTable();
  };

  // Trigger a flush on cf2
  ASSERT_OK(Put(2, Key(1), DummyString(70000), wo));
  wait_flush();
  ASSERT_OK(Put(0, Key(1), DummyString(20000), wo));
  wait_flush();

  // Insert to DB2
  ASSERT_OK(db2->Put(wo, Key(2), DummyString(20000)));
  wait_flush();

  ASSERT_OK(Put(2, Key(1), DummyString(1), wo));
  wait_flush();
  static_cast<DBImpl*>(db2)->TEST_WaitForFlushMemTable();
  {
    ASSERT_EQ(GetNumberOfSstFilesForColumnFamily(db_, "default") +
                  GetNumberOfSstFilesForColumnFamily(db_, "cf1") +
                  GetNumberOfSstFilesForColumnFamily(db_, "cf2"),
              static_cast<uint64_t>(1));
    ASSERT_EQ(GetNumberOfSstFilesForColumnFamily(db2, "default"),
              static_cast<uint64_t>(0));
  }

  // Triggering to flush another CF in DB1
  ASSERT_OK(db2->Put(wo, Key(2), DummyString(70000)));
  wait_flush();
  ASSERT_OK(Put(2, Key(1), DummyString(1), wo));
  wait_flush();
  {
    ASSERT_EQ(GetNumberOfSstFilesForColumnFamily(db_, "default"),
              static_cast<uint64_t>(1));
    ASSERT_EQ(GetNumberOfSstFilesForColumnFamily(db_, "cf1"),
              static_cast<uint64_t>(0));
    ASSERT_EQ(GetNumberOfSstFilesForColumnFamily(db_, "cf2"),
              static_cast<uint64_t>(1));
    ASSERT_EQ(GetNumberOfSstFilesForColumnFamily(db2, "default"),
              static_cast<uint64_t>(0));
  }

  // Triggering flush in DB2.
  ASSERT_OK(db2->Put(wo, Key(3), DummyString(40000)));
  wait_flush();
  ASSERT_OK(db2->Put(wo, Key(1), DummyString(1)));
  wait_flush();
  static_cast<DBImpl*>(db2)->TEST_WaitForFlushMemTable();
  {
    ASSERT_EQ(GetNumberOfSstFilesForColumnFamily(db_, "default"),
              static_cast<uint64_t>(1));
    ASSERT_EQ(GetNumberOfSstFilesForColumnFamily(db_, "cf1"),
              static_cast<uint64_t>(0));
    ASSERT_EQ(GetNumberOfSstFilesForColumnFamily(db_, "cf2"),
              static_cast<uint64_t>(1));
    ASSERT_EQ(GetNumberOfSstFilesForColumnFamily(db2, "default"),
              static_cast<uint64_t>(1));
  }

  delete db2;
  ASSERT_OK(DestroyDB(dbname2, options));

  ROCKSDB_NAMESPACE::SyncPoint::GetInstance()->DisableProcessing();
}

TEST_F(DBTest2, TestWriteBufferNoLimitWithCache) {
  Options options = CurrentOptions();
  options.arena_block_size = 4096;
  std::shared_ptr<Cache> cache =
      NewLRUCache(LRUCacheOptions(10000000, 1, false, 0.0));
  options.write_buffer_size = 50000;  // this is never hit
  // Use a write buffer total size so that the soft limit is about
  // 105000.
  options.write_buffer_manager.reset(new WriteBufferManager(0, cache));
  Reopen(options);

  ASSERT_OK(Put("foo", "bar"));
  // One dummy entry is 256KB.
  ASSERT_GT(cache->GetUsage(), 128000);
}

namespace {
  void ValidateKeyExistence(DB* db, const std::vector<Slice>& keys_must_exist,
    const std::vector<Slice>& keys_must_not_exist) {
    // Ensure that expected keys exist
    std::vector<std::string> values;
    if (keys_must_exist.size() > 0) {
      std::vector<Status> status_list =
        db->MultiGet(ReadOptions(), keys_must_exist, &values);
      for (size_t i = 0; i < keys_must_exist.size(); i++) {
        ASSERT_OK(status_list[i]);
      }
    }

    // Ensure that given keys don't exist
    if (keys_must_not_exist.size() > 0) {
      std::vector<Status> status_list =
        db->MultiGet(ReadOptions(), keys_must_not_exist, &values);
      for (size_t i = 0; i < keys_must_not_exist.size(); i++) {
        ASSERT_TRUE(status_list[i].IsNotFound());
      }
    }
  }

}  // namespace

TEST_F(DBTest2, WalFilterTest) {
  class TestWalFilter : public WalFilter {
  private:
    // Processing option that is requested to be applied at the given index
    WalFilter::WalProcessingOption wal_processing_option_;
    // Index at which to apply wal_processing_option_
    // At other indexes default wal_processing_option::kContinueProcessing is
    // returned.
    size_t apply_option_at_record_index_;
    // Current record index, incremented with each record encountered.
    size_t current_record_index_;

  public:
    TestWalFilter(WalFilter::WalProcessingOption wal_processing_option,
      size_t apply_option_for_record_index)
      : wal_processing_option_(wal_processing_option),
      apply_option_at_record_index_(apply_option_for_record_index),
      current_record_index_(0) {}

    WalProcessingOption LogRecord(const WriteBatch& /*batch*/,
                                  WriteBatch* /*new_batch*/,
                                  bool* /*batch_changed*/) const override {
      WalFilter::WalProcessingOption option_to_return;

      if (current_record_index_ == apply_option_at_record_index_) {
        option_to_return = wal_processing_option_;
      }
      else {
        option_to_return = WalProcessingOption::kContinueProcessing;
      }

      // Filter is passed as a const object for RocksDB to not modify the
      // object, however we modify it for our own purpose here and hence
      // cast the constness away.
      (const_cast<TestWalFilter*>(this)->current_record_index_)++;

      return option_to_return;
    }

    const char* Name() const override { return "TestWalFilter"; }
  };

  // Create 3 batches with two keys each
  std::vector<std::vector<std::string>> batch_keys(3);

  batch_keys[0].push_back("key1");
  batch_keys[0].push_back("key2");
  batch_keys[1].push_back("key3");
  batch_keys[1].push_back("key4");
  batch_keys[2].push_back("key5");
  batch_keys[2].push_back("key6");

  // Test with all WAL processing options
  for (int option = 0;
    option < static_cast<int>(
    WalFilter::WalProcessingOption::kWalProcessingOptionMax);
  option++) {
    Options options = OptionsForLogIterTest();
    DestroyAndReopen(options);
    CreateAndReopenWithCF({ "pikachu" }, options);

    // Write given keys in given batches
    for (size_t i = 0; i < batch_keys.size(); i++) {
      WriteBatch batch;
      for (size_t j = 0; j < batch_keys[i].size(); j++) {
        batch.Put(handles_[0], batch_keys[i][j], DummyString(1024));
      }
      dbfull()->Write(WriteOptions(), &batch);
    }

    WalFilter::WalProcessingOption wal_processing_option =
      static_cast<WalFilter::WalProcessingOption>(option);

    // Create a test filter that would apply wal_processing_option at the first
    // record
    size_t apply_option_for_record_index = 1;
    TestWalFilter test_wal_filter(wal_processing_option,
      apply_option_for_record_index);

    // Reopen database with option to use WAL filter
    options = OptionsForLogIterTest();
    options.wal_filter = &test_wal_filter;
    Status status =
      TryReopenWithColumnFamilies({ "default", "pikachu" }, options);
    if (wal_processing_option ==
      WalFilter::WalProcessingOption::kCorruptedRecord) {
      assert(!status.ok());
      // In case of corruption we can turn off paranoid_checks to reopen
      // databse
      options.paranoid_checks = false;
      ReopenWithColumnFamilies({ "default", "pikachu" }, options);
    }
    else {
      assert(status.ok());
    }

    // Compute which keys we expect to be found
    // and which we expect not to be found after recovery.
    std::vector<Slice> keys_must_exist;
    std::vector<Slice> keys_must_not_exist;
    switch (wal_processing_option) {
    case WalFilter::WalProcessingOption::kCorruptedRecord:
    case WalFilter::WalProcessingOption::kContinueProcessing: {
      fprintf(stderr, "Testing with complete WAL processing\n");
      // we expect all records to be processed
      for (size_t i = 0; i < batch_keys.size(); i++) {
        for (size_t j = 0; j < batch_keys[i].size(); j++) {
          keys_must_exist.push_back(Slice(batch_keys[i][j]));
        }
      }
      break;
    }
    case WalFilter::WalProcessingOption::kIgnoreCurrentRecord: {
      fprintf(stderr,
        "Testing with ignoring record %" ROCKSDB_PRIszt " only\n",
        apply_option_for_record_index);
      // We expect the record with apply_option_for_record_index to be not
      // found.
      for (size_t i = 0; i < batch_keys.size(); i++) {
        for (size_t j = 0; j < batch_keys[i].size(); j++) {
          if (i == apply_option_for_record_index) {
            keys_must_not_exist.push_back(Slice(batch_keys[i][j]));
          }
          else {
            keys_must_exist.push_back(Slice(batch_keys[i][j]));
          }
        }
      }
      break;
    }
    case WalFilter::WalProcessingOption::kStopReplay: {
      fprintf(stderr,
        "Testing with stopping replay from record %" ROCKSDB_PRIszt
        "\n",
        apply_option_for_record_index);
      // We expect records beyond apply_option_for_record_index to be not
      // found.
      for (size_t i = 0; i < batch_keys.size(); i++) {
        for (size_t j = 0; j < batch_keys[i].size(); j++) {
          if (i >= apply_option_for_record_index) {
            keys_must_not_exist.push_back(Slice(batch_keys[i][j]));
          }
          else {
            keys_must_exist.push_back(Slice(batch_keys[i][j]));
          }
        }
      }
      break;
    }
    default:
      assert(false);  // unhandled case
    }

    bool checked_after_reopen = false;

    while (true) {
      // Ensure that expected keys exists
      // and not expected keys don't exist after recovery
      ValidateKeyExistence(db_, keys_must_exist, keys_must_not_exist);

      if (checked_after_reopen) {
        break;
      }

      // reopen database again to make sure previous log(s) are not used
      //(even if they were skipped)
      // reopn database with option to use WAL filter
      options = OptionsForLogIterTest();
      ReopenWithColumnFamilies({ "default", "pikachu" }, options);

      checked_after_reopen = true;
    }
  }
}

TEST_F(DBTest2, WalFilterTestWithChangeBatch) {
  class ChangeBatchHandler : public WriteBatch::Handler {
  private:
    // Batch to insert keys in
    WriteBatch* new_write_batch_;
    // Number of keys to add in the new batch
    size_t num_keys_to_add_in_new_batch_;
    // Number of keys added to new batch
    size_t num_keys_added_;

  public:
    ChangeBatchHandler(WriteBatch* new_write_batch,
      size_t num_keys_to_add_in_new_batch)
      : new_write_batch_(new_write_batch),
      num_keys_to_add_in_new_batch_(num_keys_to_add_in_new_batch),
      num_keys_added_(0) {}
    void Put(const Slice& key, const Slice& value) override {
      if (num_keys_added_ < num_keys_to_add_in_new_batch_) {
        new_write_batch_->Put(key, value);
        ++num_keys_added_;
      }
    }
  };

  class TestWalFilterWithChangeBatch : public WalFilter {
  private:
    // Index at which to start changing records
    size_t change_records_from_index_;
    // Number of keys to add in the new batch
    size_t num_keys_to_add_in_new_batch_;
    // Current record index, incremented with each record encountered.
    size_t current_record_index_;

  public:
    TestWalFilterWithChangeBatch(size_t change_records_from_index,
      size_t num_keys_to_add_in_new_batch)
      : change_records_from_index_(change_records_from_index),
      num_keys_to_add_in_new_batch_(num_keys_to_add_in_new_batch),
      current_record_index_(0) {}

    WalProcessingOption LogRecord(const WriteBatch& batch,
                                  WriteBatch* new_batch,
                                  bool* batch_changed) const override {
      if (current_record_index_ >= change_records_from_index_) {
        ChangeBatchHandler handler(new_batch, num_keys_to_add_in_new_batch_);
        batch.Iterate(&handler);
        *batch_changed = true;
      }

      // Filter is passed as a const object for RocksDB to not modify the
      // object, however we modify it for our own purpose here and hence
      // cast the constness away.
      (const_cast<TestWalFilterWithChangeBatch*>(this)
        ->current_record_index_)++;

      return WalProcessingOption::kContinueProcessing;
    }

    const char* Name() const override { return "TestWalFilterWithChangeBatch"; }
  };

  std::vector<std::vector<std::string>> batch_keys(3);

  batch_keys[0].push_back("key1");
  batch_keys[0].push_back("key2");
  batch_keys[1].push_back("key3");
  batch_keys[1].push_back("key4");
  batch_keys[2].push_back("key5");
  batch_keys[2].push_back("key6");

  Options options = OptionsForLogIterTest();
  DestroyAndReopen(options);
  CreateAndReopenWithCF({ "pikachu" }, options);

  // Write given keys in given batches
  for (size_t i = 0; i < batch_keys.size(); i++) {
    WriteBatch batch;
    for (size_t j = 0; j < batch_keys[i].size(); j++) {
      batch.Put(handles_[0], batch_keys[i][j], DummyString(1024));
    }
    dbfull()->Write(WriteOptions(), &batch);
  }

  // Create a test filter that would apply wal_processing_option at the first
  // record
  size_t change_records_from_index = 1;
  size_t num_keys_to_add_in_new_batch = 1;
  TestWalFilterWithChangeBatch test_wal_filter_with_change_batch(
    change_records_from_index, num_keys_to_add_in_new_batch);

  // Reopen database with option to use WAL filter
  options = OptionsForLogIterTest();
  options.wal_filter = &test_wal_filter_with_change_batch;
  ReopenWithColumnFamilies({ "default", "pikachu" }, options);

  // Ensure that all keys exist before change_records_from_index_
  // And after that index only single key exists
  // as our filter adds only single key for each batch
  std::vector<Slice> keys_must_exist;
  std::vector<Slice> keys_must_not_exist;

  for (size_t i = 0; i < batch_keys.size(); i++) {
    for (size_t j = 0; j < batch_keys[i].size(); j++) {
      if (i >= change_records_from_index && j >= num_keys_to_add_in_new_batch) {
        keys_must_not_exist.push_back(Slice(batch_keys[i][j]));
      }
      else {
        keys_must_exist.push_back(Slice(batch_keys[i][j]));
      }
    }
  }

  bool checked_after_reopen = false;

  while (true) {
    // Ensure that expected keys exists
    // and not expected keys don't exist after recovery
    ValidateKeyExistence(db_, keys_must_exist, keys_must_not_exist);

    if (checked_after_reopen) {
      break;
    }

    // reopen database again to make sure previous log(s) are not used
    //(even if they were skipped)
    // reopn database with option to use WAL filter
    options = OptionsForLogIterTest();
    ReopenWithColumnFamilies({ "default", "pikachu" }, options);

    checked_after_reopen = true;
  }
}

TEST_F(DBTest2, WalFilterTestWithChangeBatchExtraKeys) {
  class TestWalFilterWithChangeBatchAddExtraKeys : public WalFilter {
  public:
   WalProcessingOption LogRecord(const WriteBatch& batch, WriteBatch* new_batch,
                                 bool* batch_changed) const override {
     *new_batch = batch;
     new_batch->Put("key_extra", "value_extra");
     *batch_changed = true;
     return WalProcessingOption::kContinueProcessing;
   }

   const char* Name() const override {
     return "WalFilterTestWithChangeBatchExtraKeys";
   }
  };

  std::vector<std::vector<std::string>> batch_keys(3);

  batch_keys[0].push_back("key1");
  batch_keys[0].push_back("key2");
  batch_keys[1].push_back("key3");
  batch_keys[1].push_back("key4");
  batch_keys[2].push_back("key5");
  batch_keys[2].push_back("key6");

  Options options = OptionsForLogIterTest();
  DestroyAndReopen(options);
  CreateAndReopenWithCF({ "pikachu" }, options);

  // Write given keys in given batches
  for (size_t i = 0; i < batch_keys.size(); i++) {
    WriteBatch batch;
    for (size_t j = 0; j < batch_keys[i].size(); j++) {
      batch.Put(handles_[0], batch_keys[i][j], DummyString(1024));
    }
    dbfull()->Write(WriteOptions(), &batch);
  }

  // Create a test filter that would add extra keys
  TestWalFilterWithChangeBatchAddExtraKeys test_wal_filter_extra_keys;

  // Reopen database with option to use WAL filter
  options = OptionsForLogIterTest();
  options.wal_filter = &test_wal_filter_extra_keys;
  Status status = TryReopenWithColumnFamilies({"default", "pikachu"}, options);
  ASSERT_TRUE(status.IsNotSupported());

  // Reopen without filter, now reopen should succeed - previous
  // attempt to open must not have altered the db.
  options = OptionsForLogIterTest();
  ReopenWithColumnFamilies({ "default", "pikachu" }, options);

  std::vector<Slice> keys_must_exist;
  std::vector<Slice> keys_must_not_exist;  // empty vector

  for (size_t i = 0; i < batch_keys.size(); i++) {
    for (size_t j = 0; j < batch_keys[i].size(); j++) {
      keys_must_exist.push_back(Slice(batch_keys[i][j]));
    }
  }

  ValidateKeyExistence(db_, keys_must_exist, keys_must_not_exist);
}

TEST_F(DBTest2, WalFilterTestWithColumnFamilies) {
  class TestWalFilterWithColumnFamilies : public WalFilter {
  private:
    // column_family_id -> log_number map (provided to WALFilter)
    std::map<uint32_t, uint64_t> cf_log_number_map_;
    // column_family_name -> column_family_id map (provided to WALFilter)
    std::map<std::string, uint32_t> cf_name_id_map_;
    // column_family_name -> keys_found_in_wal map
    // We store keys that are applicable to the column_family
    // during recovery (i.e. aren't already flushed to SST file(s))
    // for verification against the keys we expect.
    std::map<uint32_t, std::vector<std::string>> cf_wal_keys_;
  public:
   void ColumnFamilyLogNumberMap(
       const std::map<uint32_t, uint64_t>& cf_lognumber_map,
       const std::map<std::string, uint32_t>& cf_name_id_map) override {
     cf_log_number_map_ = cf_lognumber_map;
     cf_name_id_map_ = cf_name_id_map;
   }

   WalProcessingOption LogRecordFound(unsigned long long log_number,
                                      const std::string& /*log_file_name*/,
                                      const WriteBatch& batch,
                                      WriteBatch* /*new_batch*/,
                                      bool* /*batch_changed*/) override {
     class LogRecordBatchHandler : public WriteBatch::Handler {
      private:
        const std::map<uint32_t, uint64_t> & cf_log_number_map_;
        std::map<uint32_t, std::vector<std::string>> & cf_wal_keys_;
        unsigned long long log_number_;
      public:
        LogRecordBatchHandler(unsigned long long current_log_number,
          const std::map<uint32_t, uint64_t> & cf_log_number_map,
          std::map<uint32_t, std::vector<std::string>> & cf_wal_keys) :
          cf_log_number_map_(cf_log_number_map),
          cf_wal_keys_(cf_wal_keys),
          log_number_(current_log_number){}

        Status PutCF(uint32_t column_family_id, const Slice& key,
                     const Slice& /*value*/) override {
          auto it = cf_log_number_map_.find(column_family_id);
          assert(it != cf_log_number_map_.end());
          unsigned long long log_number_for_cf = it->second;
          // If the current record is applicable for column_family_id
          // (i.e. isn't flushed to SST file(s) for column_family_id)
          // add it to the cf_wal_keys_ map for verification.
          if (log_number_ >= log_number_for_cf) {
            cf_wal_keys_[column_family_id].push_back(std::string(key.data(),
              key.size()));
          }
          return Status::OK();
        }
      } handler(log_number, cf_log_number_map_, cf_wal_keys_);

      batch.Iterate(&handler);

      return WalProcessingOption::kContinueProcessing;
   }

   const char* Name() const override {
     return "WalFilterTestWithColumnFamilies";
   }

    const std::map<uint32_t, std::vector<std::string>>& GetColumnFamilyKeys() {
      return cf_wal_keys_;
    }

    const std::map<std::string, uint32_t> & GetColumnFamilyNameIdMap() {
      return cf_name_id_map_;
    }
  };

  std::vector<std::vector<std::string>> batch_keys_pre_flush(3);

  batch_keys_pre_flush[0].push_back("key1");
  batch_keys_pre_flush[0].push_back("key2");
  batch_keys_pre_flush[1].push_back("key3");
  batch_keys_pre_flush[1].push_back("key4");
  batch_keys_pre_flush[2].push_back("key5");
  batch_keys_pre_flush[2].push_back("key6");

  Options options = OptionsForLogIterTest();
  DestroyAndReopen(options);
  CreateAndReopenWithCF({ "pikachu" }, options);

  // Write given keys in given batches
  for (size_t i = 0; i < batch_keys_pre_flush.size(); i++) {
    WriteBatch batch;
    for (size_t j = 0; j < batch_keys_pre_flush[i].size(); j++) {
      batch.Put(handles_[0], batch_keys_pre_flush[i][j], DummyString(1024));
      batch.Put(handles_[1], batch_keys_pre_flush[i][j], DummyString(1024));
    }
    dbfull()->Write(WriteOptions(), &batch);
  }

  //Flush default column-family
  db_->Flush(FlushOptions(), handles_[0]);

  // Do some more writes
  std::vector<std::vector<std::string>> batch_keys_post_flush(3);

  batch_keys_post_flush[0].push_back("key7");
  batch_keys_post_flush[0].push_back("key8");
  batch_keys_post_flush[1].push_back("key9");
  batch_keys_post_flush[1].push_back("key10");
  batch_keys_post_flush[2].push_back("key11");
  batch_keys_post_flush[2].push_back("key12");

  // Write given keys in given batches
  for (size_t i = 0; i < batch_keys_post_flush.size(); i++) {
    WriteBatch batch;
    for (size_t j = 0; j < batch_keys_post_flush[i].size(); j++) {
      batch.Put(handles_[0], batch_keys_post_flush[i][j], DummyString(1024));
      batch.Put(handles_[1], batch_keys_post_flush[i][j], DummyString(1024));
    }
    dbfull()->Write(WriteOptions(), &batch);
  }

  // On Recovery we should only find the second batch applicable to default CF
  // But both batches applicable to pikachu CF

  // Create a test filter that would add extra keys
  TestWalFilterWithColumnFamilies test_wal_filter_column_families;

  // Reopen database with option to use WAL filter
  options = OptionsForLogIterTest();
  options.wal_filter = &test_wal_filter_column_families;
  Status status =
    TryReopenWithColumnFamilies({ "default", "pikachu" }, options);
  ASSERT_TRUE(status.ok());

  // verify that handles_[0] only has post_flush keys
  // while handles_[1] has pre and post flush keys
  auto cf_wal_keys = test_wal_filter_column_families.GetColumnFamilyKeys();
  auto name_id_map = test_wal_filter_column_families.GetColumnFamilyNameIdMap();
  size_t index = 0;
  auto keys_cf = cf_wal_keys[name_id_map[kDefaultColumnFamilyName]];
  //default column-family, only post_flush keys are expected
  for (size_t i = 0; i < batch_keys_post_flush.size(); i++) {
    for (size_t j = 0; j < batch_keys_post_flush[i].size(); j++) {
      Slice key_from_the_log(keys_cf[index++]);
      Slice batch_key(batch_keys_post_flush[i][j]);
      ASSERT_TRUE(key_from_the_log.compare(batch_key) == 0);
    }
  }
  ASSERT_TRUE(index == keys_cf.size());

  index = 0;
  keys_cf = cf_wal_keys[name_id_map["pikachu"]];
  //pikachu column-family, all keys are expected
  for (size_t i = 0; i < batch_keys_pre_flush.size(); i++) {
    for (size_t j = 0; j < batch_keys_pre_flush[i].size(); j++) {
      Slice key_from_the_log(keys_cf[index++]);
      Slice batch_key(batch_keys_pre_flush[i][j]);
      ASSERT_TRUE(key_from_the_log.compare(batch_key) == 0);
    }
  }

  for (size_t i = 0; i < batch_keys_post_flush.size(); i++) {
    for (size_t j = 0; j < batch_keys_post_flush[i].size(); j++) {
      Slice key_from_the_log(keys_cf[index++]);
      Slice batch_key(batch_keys_post_flush[i][j]);
      ASSERT_TRUE(key_from_the_log.compare(batch_key) == 0);
    }
  }
  ASSERT_TRUE(index == keys_cf.size());
}

TEST_F(DBTest2, PresetCompressionDict) {
  // Verifies that compression ratio improves when dictionary is enabled, and
  // improves even further when the dictionary is trained by ZSTD.
  const size_t kBlockSizeBytes = 4 << 10;
  const size_t kL0FileBytes = 128 << 10;
  const size_t kApproxPerBlockOverheadBytes = 50;
  const int kNumL0Files = 5;

  Options options;
  // Make sure to use any custom env that the test is configured with.
  options.env = CurrentOptions().env;
  options.allow_concurrent_memtable_write = false;
  options.arena_block_size = kBlockSizeBytes;
  options.create_if_missing = true;
  options.disable_auto_compactions = true;
  options.level0_file_num_compaction_trigger = kNumL0Files;
  options.memtable_factory.reset(
      new SpecialSkipListFactory(kL0FileBytes / kBlockSizeBytes));
  options.num_levels = 2;
  options.target_file_size_base = kL0FileBytes;
  options.target_file_size_multiplier = 2;
  options.write_buffer_size = kL0FileBytes;
  BlockBasedTableOptions table_options;
  table_options.block_size = kBlockSizeBytes;
  std::vector<CompressionType> compression_types;
  if (Zlib_Supported()) {
    compression_types.push_back(kZlibCompression);
  }
#if LZ4_VERSION_NUMBER >= 10400  // r124+
  compression_types.push_back(kLZ4Compression);
  compression_types.push_back(kLZ4HCCompression);
#endif                          // LZ4_VERSION_NUMBER >= 10400
  if (ZSTD_Supported()) {
    compression_types.push_back(kZSTD);
  }

  enum DictionaryTypes : int {
    kWithoutDict,
    kWithDict,
    kWithZSTDTrainedDict,
    kDictEnd,
  };

  for (auto compression_type : compression_types) {
    options.compression = compression_type;
    size_t bytes_without_dict = 0;
    size_t bytes_with_dict = 0;
    size_t bytes_with_zstd_trained_dict = 0;
    for (int i = kWithoutDict; i < kDictEnd; i++) {
      // First iteration: compress without preset dictionary
      // Second iteration: compress with preset dictionary
      // Third iteration (zstd only): compress with zstd-trained dictionary
      //
      // To make sure the compression dictionary has the intended effect, we
      // verify the compressed size is smaller in successive iterations. Also in
      // the non-first iterations, verify the data we get out is the same data
      // we put in.
      switch (i) {
        case kWithoutDict:
          options.compression_opts.max_dict_bytes = 0;
          options.compression_opts.zstd_max_train_bytes = 0;
          break;
        case kWithDict:
          options.compression_opts.max_dict_bytes = kBlockSizeBytes;
          options.compression_opts.zstd_max_train_bytes = 0;
          break;
        case kWithZSTDTrainedDict:
          if (compression_type != kZSTD) {
            continue;
          }
          options.compression_opts.max_dict_bytes = kBlockSizeBytes;
          options.compression_opts.zstd_max_train_bytes = kL0FileBytes;
          break;
        default:
          assert(false);
      }

      options.statistics = ROCKSDB_NAMESPACE::CreateDBStatistics();
      options.table_factory.reset(NewBlockBasedTableFactory(table_options));
      CreateAndReopenWithCF({"pikachu"}, options);
      Random rnd(301);
      std::string seq_datas[10];
      for (int j = 0; j < 10; ++j) {
        seq_datas[j] =
            rnd.RandomString(kBlockSizeBytes - kApproxPerBlockOverheadBytes);
      }

      ASSERT_EQ(0, NumTableFilesAtLevel(0, 1));
      for (int j = 0; j < kNumL0Files; ++j) {
        for (size_t k = 0; k < kL0FileBytes / kBlockSizeBytes + 1; ++k) {
          auto key_num = j * (kL0FileBytes / kBlockSizeBytes) + k;
          ASSERT_OK(Put(1, Key(static_cast<int>(key_num)),
                        seq_datas[(key_num / 10) % 10]));
        }
        dbfull()->TEST_WaitForFlushMemTable(handles_[1]);
        ASSERT_EQ(j + 1, NumTableFilesAtLevel(0, 1));
      }
      dbfull()->TEST_CompactRange(0, nullptr, nullptr, handles_[1],
                                  true /* disallow_trivial_move */);
      ASSERT_EQ(0, NumTableFilesAtLevel(0, 1));
      ASSERT_GT(NumTableFilesAtLevel(1, 1), 0);

      // Get the live sst files size
      size_t total_sst_bytes = TotalSize(1);
      if (i == kWithoutDict) {
        bytes_without_dict = total_sst_bytes;
      } else if (i == kWithDict) {
        bytes_with_dict = total_sst_bytes;
      } else if (i == kWithZSTDTrainedDict) {
        bytes_with_zstd_trained_dict = total_sst_bytes;
      }

      for (size_t j = 0; j < kNumL0Files * (kL0FileBytes / kBlockSizeBytes);
           j++) {
        ASSERT_EQ(seq_datas[(j / 10) % 10], Get(1, Key(static_cast<int>(j))));
      }
      if (i == kWithDict) {
        ASSERT_GT(bytes_without_dict, bytes_with_dict);
      } else if (i == kWithZSTDTrainedDict) {
        // In zstd compression, it is sometimes possible that using a trained
        // dictionary does not get as good a compression ratio as without
        // training.
        // But using a dictionary (with or without training) should always get
        // better compression ratio than not using one.
        ASSERT_TRUE(bytes_with_dict > bytes_with_zstd_trained_dict ||
                    bytes_without_dict > bytes_with_zstd_trained_dict);
      }

      DestroyAndReopen(options);
    }
  }
}

TEST_F(DBTest2, PresetCompressionDictLocality) {
  if (!ZSTD_Supported()) {
    return;
  }
  // Verifies that compression dictionary is generated from local data. The
  // verification simply checks all output SSTs have different compression
  // dictionaries. We do not verify effectiveness as that'd likely be flaky in
  // the future.
  const int kNumEntriesPerFile = 1 << 10;  // 1KB
  const int kNumBytesPerEntry = 1 << 10;   // 1KB
  const int kNumFiles = 4;
  Options options = CurrentOptions();
  options.compression = kZSTD;
  options.compression_opts.max_dict_bytes = 1 << 14;        // 16KB
  options.compression_opts.zstd_max_train_bytes = 1 << 18;  // 256KB
  options.statistics = ROCKSDB_NAMESPACE::CreateDBStatistics();
  options.target_file_size_base = kNumEntriesPerFile * kNumBytesPerEntry;
  BlockBasedTableOptions table_options;
  table_options.cache_index_and_filter_blocks = true;
  options.table_factory.reset(new BlockBasedTableFactory(table_options));
  Reopen(options);

  Random rnd(301);
  for (int i = 0; i < kNumFiles; ++i) {
    for (int j = 0; j < kNumEntriesPerFile; ++j) {
      ASSERT_OK(Put(Key(i * kNumEntriesPerFile + j),
                    rnd.RandomString(kNumBytesPerEntry)));
    }
    ASSERT_OK(Flush());
    MoveFilesToLevel(1);
    ASSERT_EQ(NumTableFilesAtLevel(1), i + 1);
  }

  // Store all the dictionaries generated during a full compaction.
  std::vector<std::string> compression_dicts;
  ROCKSDB_NAMESPACE::SyncPoint::GetInstance()->SetCallBack(
      "BlockBasedTableBuilder::WriteCompressionDictBlock:RawDict",
      [&](void* arg) {
        compression_dicts.emplace_back(static_cast<Slice*>(arg)->ToString());
      });
  ROCKSDB_NAMESPACE::SyncPoint::GetInstance()->EnableProcessing();
  CompactRangeOptions compact_range_opts;
  compact_range_opts.bottommost_level_compaction =
      BottommostLevelCompaction::kForceOptimized;
  ASSERT_OK(db_->CompactRange(compact_range_opts, nullptr, nullptr));

  // Dictionary compression should not be so good as to compress four totally
  // random files into one. If it does then there's probably something wrong
  // with the test.
  ASSERT_GT(NumTableFilesAtLevel(1), 1);

  // Furthermore, there should be one compression dictionary generated per file.
  // And they should all be different from each other.
  ASSERT_EQ(NumTableFilesAtLevel(1),
            static_cast<int>(compression_dicts.size()));
  for (size_t i = 1; i < compression_dicts.size(); ++i) {
    std::string& a = compression_dicts[i - 1];
    std::string& b = compression_dicts[i];
    size_t alen = a.size();
    size_t blen = b.size();
    ASSERT_TRUE(alen != blen || memcmp(a.data(), b.data(), alen) != 0);
  }
}

class CompactionCompressionListener : public EventListener {
 public:
  explicit CompactionCompressionListener(Options* db_options)
      : db_options_(db_options) {}

  void OnCompactionCompleted(DB* db, const CompactionJobInfo& ci) override {
    // Figure out last level with files
    int bottommost_level = 0;
    for (int level = 0; level < db->NumberLevels(); level++) {
      std::string files_at_level;
      ASSERT_TRUE(
          db->GetProperty("rocksdb.num-files-at-level" + NumberToString(level),
                          &files_at_level));
      if (files_at_level != "0") {
        bottommost_level = level;
      }
    }

    if (db_options_->bottommost_compression != kDisableCompressionOption &&
        ci.output_level == bottommost_level) {
      ASSERT_EQ(ci.compression, db_options_->bottommost_compression);
    } else if (db_options_->compression_per_level.size() != 0) {
      ASSERT_EQ(ci.compression,
                db_options_->compression_per_level[ci.output_level]);
    } else {
      ASSERT_EQ(ci.compression, db_options_->compression);
    }
    max_level_checked = std::max(max_level_checked, ci.output_level);
  }

  int max_level_checked = 0;
  const Options* db_options_;
};

enum CompressionFailureType {
  kTestCompressionFail,
  kTestDecompressionFail,
  kTestDecompressionCorruption
};

class CompressionFailuresTest
    : public DBTest2,
      public testing::WithParamInterface<std::tuple<
          CompressionFailureType, CompressionType, uint32_t, uint32_t>> {
 public:
  CompressionFailuresTest() {
    std::tie(compression_failure_type_, compression_type_,
             compression_max_dict_bytes_, compression_parallel_threads_) =
        GetParam();
  }

  CompressionFailureType compression_failure_type_ = kTestCompressionFail;
  CompressionType compression_type_ = kNoCompression;
  uint32_t compression_max_dict_bytes_ = 0;
  uint32_t compression_parallel_threads_ = 0;
};

INSTANTIATE_TEST_CASE_P(
    DBTest2, CompressionFailuresTest,
    ::testing::Combine(::testing::Values(kTestCompressionFail,
                                         kTestDecompressionFail,
                                         kTestDecompressionCorruption),
                       ::testing::ValuesIn(GetSupportedCompressions()),
                       ::testing::Values(0, 10), ::testing::Values(1, 4)));

TEST_P(CompressionFailuresTest, CompressionFailures) {
  if (compression_type_ == kNoCompression) {
    return;
  }

  Options options = CurrentOptions();
  options.level0_file_num_compaction_trigger = 2;
  options.max_bytes_for_level_base = 1024;
  options.max_bytes_for_level_multiplier = 2;
  options.num_levels = 7;
  options.max_background_compactions = 1;
  options.target_file_size_base = 512;

  BlockBasedTableOptions table_options;
  table_options.block_size = 512;
  table_options.verify_compression = true;
  options.table_factory.reset(new BlockBasedTableFactory(table_options));

  options.compression = compression_type_;
  options.compression_opts.parallel_threads = compression_parallel_threads_;
  options.compression_opts.max_dict_bytes = compression_max_dict_bytes_;
  options.bottommost_compression_opts.parallel_threads =
      compression_parallel_threads_;
  options.bottommost_compression_opts.max_dict_bytes =
      compression_max_dict_bytes_;

  if (compression_failure_type_ == kTestCompressionFail) {
    ROCKSDB_NAMESPACE::SyncPoint::GetInstance()->SetCallBack(
<<<<<<< HEAD
        "BlockBasedTableBuilder::CompressBlockInternal:TamperWithReturnValue",
        [](void* arg) {
=======
        "CompressData:TamperWithReturnValue", [](void* arg) {
>>>>>>> ed431616
          bool* ret = static_cast<bool*>(arg);
          *ret = false;
        });
  } else if (compression_failure_type_ == kTestDecompressionFail) {
    ROCKSDB_NAMESPACE::SyncPoint::GetInstance()->SetCallBack(
        "UncompressBlockContentsForCompressionType:TamperWithReturnValue",
        [](void* arg) {
          Status* ret = static_cast<Status*>(arg);
          ASSERT_OK(*ret);
          *ret = Status::Corruption("kTestDecompressionFail");
        });
  } else if (compression_failure_type_ == kTestDecompressionCorruption) {
    ROCKSDB_NAMESPACE::SyncPoint::GetInstance()->SetCallBack(
        "UncompressBlockContentsForCompressionType:"
        "TamperWithDecompressionOutput",
        [](void* arg) {
          BlockContents* contents = static_cast<BlockContents*>(arg);
          // Ensure uncompressed data != original data
          const size_t len = contents->data.size() + 1;
          std::unique_ptr<char[]> fake_data(new char[len]());
          *contents = BlockContents(std::move(fake_data), len);
        });
  }

  std::map<std::string, std::string> key_value_written;

  const int kKeySize = 5;
  const int kValUnitSize = 16;
  const int kValSize = 256;
  Random rnd(405);

  Status s = Status::OK();

  DestroyAndReopen(options);
  // Write 10 random files
  for (int i = 0; i < 10; i++) {
    for (int j = 0; j < 5; j++) {
<<<<<<< HEAD
      std::string key = RandomString(&rnd, kKeySize);
      // Ensure good compression ratio
      std::string valueUnit = RandomString(&rnd, kValUnitSize);
=======
      std::string key = rnd.RandomString(kKeySize);
      // Ensure good compression ratio
      std::string valueUnit = rnd.RandomString(kValUnitSize);
>>>>>>> ed431616
      std::string value;
      for (int k = 0; k < kValSize; k += kValUnitSize) {
        value += valueUnit;
      }
      s = Put(key, value);
      if (compression_failure_type_ == kTestCompressionFail) {
        key_value_written[key] = value;
        ASSERT_OK(s);
      }
    }
    s = Flush();
    if (compression_failure_type_ == kTestCompressionFail) {
      ASSERT_OK(s);
    }
    s = dbfull()->TEST_WaitForCompact();
    if (compression_failure_type_ == kTestCompressionFail) {
      ASSERT_OK(s);
    }
    if (i == 4) {
      // Make compression fail at the mid of table building
      ROCKSDB_NAMESPACE::SyncPoint::GetInstance()->EnableProcessing();
    }
  }
  ROCKSDB_NAMESPACE::SyncPoint::GetInstance()->DisableProcessing();

  if (compression_failure_type_ == kTestCompressionFail) {
    // Should be kNoCompression, check content consistency
    std::unique_ptr<Iterator> db_iter(db_->NewIterator(ReadOptions()));
    for (db_iter->SeekToFirst(); db_iter->Valid(); db_iter->Next()) {
      std::string key = db_iter->key().ToString();
      std::string value = db_iter->value().ToString();
      ASSERT_NE(key_value_written.find(key), key_value_written.end());
      ASSERT_EQ(key_value_written[key], value);
      key_value_written.erase(key);
    }
    ASSERT_EQ(0, key_value_written.size());
  } else if (compression_failure_type_ == kTestDecompressionFail) {
    ASSERT_EQ(std::string(s.getState()),
              "Could not decompress: kTestDecompressionFail");
  } else if (compression_failure_type_ == kTestDecompressionCorruption) {
    ASSERT_EQ(std::string(s.getState()),
              "Decompressed block did not match raw block");
  }
}

TEST_F(DBTest2, CompressionOptions) {
  if (!Zlib_Supported() || !Snappy_Supported()) {
    return;
  }

  Options options = CurrentOptions();
  options.level0_file_num_compaction_trigger = 2;
  options.max_bytes_for_level_base = 100;
  options.max_bytes_for_level_multiplier = 2;
  options.num_levels = 7;
  options.max_background_compactions = 1;

  CompactionCompressionListener* listener =
      new CompactionCompressionListener(&options);
  options.listeners.emplace_back(listener);

  const int kKeySize = 5;
  const int kValSize = 20;
  Random rnd(301);

  std::vector<uint32_t> compression_parallel_threads = {1, 4};

  std::map<std::string, std::string> key_value_written;

  for (int iter = 0; iter <= 2; iter++) {
    listener->max_level_checked = 0;

    if (iter == 0) {
      // Use different compression algorithms for different levels but
      // always use Zlib for bottommost level
      options.compression_per_level = {kNoCompression,     kNoCompression,
                                       kNoCompression,     kSnappyCompression,
                                       kSnappyCompression, kSnappyCompression,
                                       kZlibCompression};
      options.compression = kNoCompression;
      options.bottommost_compression = kZlibCompression;
    } else if (iter == 1) {
      // Use Snappy except for bottommost level use ZLib
      options.compression_per_level = {};
      options.compression = kSnappyCompression;
      options.bottommost_compression = kZlibCompression;
    } else if (iter == 2) {
      // Use Snappy everywhere
      options.compression_per_level = {};
      options.compression = kSnappyCompression;
      options.bottommost_compression = kDisableCompressionOption;
    }

    for (auto num_threads : compression_parallel_threads) {
      options.compression_opts.parallel_threads = num_threads;
      options.bottommost_compression_opts.parallel_threads = num_threads;

      DestroyAndReopen(options);
      // Write 10 random files
      for (int i = 0; i < 10; i++) {
        for (int j = 0; j < 5; j++) {
<<<<<<< HEAD
          std::string key = RandomString(&rnd, kKeySize);
          std::string value = RandomString(&rnd, kValSize);
=======
          std::string key = rnd.RandomString(kKeySize);
          std::string value = rnd.RandomString(kValSize);
>>>>>>> ed431616
          key_value_written[key] = value;
          ASSERT_OK(Put(key, value));
        }
        ASSERT_OK(Flush());
        dbfull()->TEST_WaitForCompact();
      }

      // Make sure that we wrote enough to check all 7 levels
      ASSERT_EQ(listener->max_level_checked, 6);

      // Make sure database content is the same as key_value_written
      std::unique_ptr<Iterator> db_iter(db_->NewIterator(ReadOptions()));
      for (db_iter->SeekToFirst(); db_iter->Valid(); db_iter->Next()) {
        std::string key = db_iter->key().ToString();
        std::string value = db_iter->value().ToString();
        ASSERT_NE(key_value_written.find(key), key_value_written.end());
        ASSERT_EQ(key_value_written[key], value);
        key_value_written.erase(key);
      }
      ASSERT_EQ(0, key_value_written.size());
    }
  }
}

class CompactionStallTestListener : public EventListener {
 public:
  CompactionStallTestListener() : compacting_files_cnt_(0), compacted_files_cnt_(0) {}

  void OnCompactionBegin(DB* /*db*/, const CompactionJobInfo& ci) override {
    ASSERT_EQ(ci.cf_name, "default");
    ASSERT_EQ(ci.base_input_level, 0);
    ASSERT_EQ(ci.compaction_reason, CompactionReason::kLevelL0FilesNum);
    compacting_files_cnt_ += ci.input_files.size();
  }

  void OnCompactionCompleted(DB* /*db*/, const CompactionJobInfo& ci) override {
    ASSERT_EQ(ci.cf_name, "default");
    ASSERT_EQ(ci.base_input_level, 0);
    ASSERT_EQ(ci.compaction_reason, CompactionReason::kLevelL0FilesNum);
    compacted_files_cnt_ += ci.input_files.size();
  }

  std::atomic<size_t> compacting_files_cnt_;
  std::atomic<size_t> compacted_files_cnt_;
};

TEST_F(DBTest2, CompactionStall) {
  ROCKSDB_NAMESPACE::SyncPoint::GetInstance()->LoadDependency(
      {{"DBImpl::BGWorkCompaction", "DBTest2::CompactionStall:0"},
       {"DBImpl::BGWorkCompaction", "DBTest2::CompactionStall:1"},
       {"DBTest2::CompactionStall:2",
        "DBImpl::NotifyOnCompactionBegin::UnlockMutex"},
       {"DBTest2::CompactionStall:3",
        "DBImpl::NotifyOnCompactionCompleted::UnlockMutex"}});
  ROCKSDB_NAMESPACE::SyncPoint::GetInstance()->EnableProcessing();

  Options options = CurrentOptions();
  options.level0_file_num_compaction_trigger = 4;
  options.max_background_compactions = 40;
  CompactionStallTestListener* listener = new CompactionStallTestListener();
  options.listeners.emplace_back(listener);
  DestroyAndReopen(options);
  // make sure all background compaction jobs can be scheduled
  auto stop_token =
      dbfull()->TEST_write_controler().GetCompactionPressureToken();

  Random rnd(301);

  // 4 Files in L0
  for (int i = 0; i < 4; i++) {
    for (int j = 0; j < 10; j++) {
      ASSERT_OK(Put(rnd.RandomString(10), rnd.RandomString(10)));
    }
    ASSERT_OK(Flush());
  }

  // Wait for compaction to be triggered
  TEST_SYNC_POINT("DBTest2::CompactionStall:0");

  // Clear "DBImpl::BGWorkCompaction" SYNC_POINT since we want to hold it again
  // at DBTest2::CompactionStall::1
  ROCKSDB_NAMESPACE::SyncPoint::GetInstance()->ClearTrace();

  // Another 6 L0 files to trigger compaction again
  for (int i = 0; i < 6; i++) {
    for (int j = 0; j < 10; j++) {
      ASSERT_OK(Put(rnd.RandomString(10), rnd.RandomString(10)));
    }
    ASSERT_OK(Flush());
  }

  // Wait for another compaction to be triggered
  TEST_SYNC_POINT("DBTest2::CompactionStall:1");

  // Hold NotifyOnCompactionBegin in the unlock mutex section
  TEST_SYNC_POINT("DBTest2::CompactionStall:2");

  // Hold NotifyOnCompactionCompleted in the unlock mutex section
  TEST_SYNC_POINT("DBTest2::CompactionStall:3");

  dbfull()->TEST_WaitForCompact();
  ASSERT_LT(NumTableFilesAtLevel(0),
            options.level0_file_num_compaction_trigger);
  ASSERT_GT(listener->compacted_files_cnt_.load(),
            10 - options.level0_file_num_compaction_trigger);
  ASSERT_EQ(listener->compacting_files_cnt_.load(), listener->compacted_files_cnt_.load());

  ROCKSDB_NAMESPACE::SyncPoint::GetInstance()->DisableProcessing();
}

#endif  // ROCKSDB_LITE

TEST_F(DBTest2, FirstSnapshotTest) {
  Options options;
  options.write_buffer_size = 100000;  // Small write buffer
  options = CurrentOptions(options);
  CreateAndReopenWithCF({"pikachu"}, options);

  // This snapshot will have sequence number 0 what is expected behaviour.
  const Snapshot* s1 = db_->GetSnapshot();

  Put(1, "k1", std::string(100000, 'x'));  // Fill memtable
  Put(1, "k2", std::string(100000, 'y'));  // Trigger flush

  db_->ReleaseSnapshot(s1);
}

#ifndef ROCKSDB_LITE
TEST_F(DBTest2, DuplicateSnapshot) {
  Options options;
  options = CurrentOptions(options);
  std::vector<const Snapshot*> snapshots;
  DBImpl* dbi = static_cast_with_check<DBImpl>(db_);
  SequenceNumber oldest_ww_snap, first_ww_snap;

  Put("k", "v");  // inc seq
  snapshots.push_back(db_->GetSnapshot());
  snapshots.push_back(db_->GetSnapshot());
  Put("k", "v");  // inc seq
  snapshots.push_back(db_->GetSnapshot());
  snapshots.push_back(dbi->GetSnapshotForWriteConflictBoundary());
  first_ww_snap = snapshots.back()->GetSequenceNumber();
  Put("k", "v");  // inc seq
  snapshots.push_back(dbi->GetSnapshotForWriteConflictBoundary());
  snapshots.push_back(db_->GetSnapshot());
  Put("k", "v");  // inc seq
  snapshots.push_back(db_->GetSnapshot());

  {
    InstrumentedMutexLock l(dbi->mutex());
    auto seqs = dbi->snapshots().GetAll(&oldest_ww_snap);
    ASSERT_EQ(seqs.size(), 4);  // duplicates are not counted
    ASSERT_EQ(oldest_ww_snap, first_ww_snap);
  }

  for (auto s : snapshots) {
    db_->ReleaseSnapshot(s);
  }
}
#endif  // ROCKSDB_LITE

class PinL0IndexAndFilterBlocksTest
    : public DBTestBase,
      public testing::WithParamInterface<std::tuple<bool, bool>> {
 public:
  PinL0IndexAndFilterBlocksTest()
      : DBTestBase("/db_pin_l0_index_bloom_test", /*env_do_fsync=*/true) {}
  void SetUp() override {
    infinite_max_files_ = std::get<0>(GetParam());
    disallow_preload_ = std::get<1>(GetParam());
  }

  void CreateTwoLevels(Options* options, bool close_afterwards) {
    if (infinite_max_files_) {
      options->max_open_files = -1;
    }
    options->create_if_missing = true;
    options->statistics = ROCKSDB_NAMESPACE::CreateDBStatistics();
    BlockBasedTableOptions table_options;
    table_options.cache_index_and_filter_blocks = true;
    table_options.pin_l0_filter_and_index_blocks_in_cache = true;
    table_options.filter_policy.reset(NewBloomFilterPolicy(20));
    options->table_factory.reset(new BlockBasedTableFactory(table_options));
    CreateAndReopenWithCF({"pikachu"}, *options);

    Put(1, "a", "begin");
    Put(1, "z", "end");
    ASSERT_OK(Flush(1));
    // move this table to L1
    dbfull()->TEST_CompactRange(0, nullptr, nullptr, handles_[1]);

    // reset block cache
    table_options.block_cache = NewLRUCache(64 * 1024);
    options->table_factory.reset(NewBlockBasedTableFactory(table_options));
    TryReopenWithColumnFamilies({"default", "pikachu"}, *options);
    // create new table at L0
    Put(1, "a2", "begin2");
    Put(1, "z2", "end2");
    ASSERT_OK(Flush(1));

    if (close_afterwards) {
      Close();  // This ensures that there is no ref to block cache entries
    }
    table_options.block_cache->EraseUnRefEntries();
  }

  bool infinite_max_files_;
  bool disallow_preload_;
};

TEST_P(PinL0IndexAndFilterBlocksTest,
       IndexAndFilterBlocksOfNewTableAddedToCacheWithPinning) {
  Options options = CurrentOptions();
  if (infinite_max_files_) {
    options.max_open_files = -1;
  }
  options.create_if_missing = true;
  options.statistics = ROCKSDB_NAMESPACE::CreateDBStatistics();
  BlockBasedTableOptions table_options;
  table_options.cache_index_and_filter_blocks = true;
  table_options.pin_l0_filter_and_index_blocks_in_cache = true;
  table_options.filter_policy.reset(NewBloomFilterPolicy(20));
  options.table_factory.reset(new BlockBasedTableFactory(table_options));
  CreateAndReopenWithCF({"pikachu"}, options);

  ASSERT_OK(Put(1, "key", "val"));
  // Create a new table.
  ASSERT_OK(Flush(1));

  // index/filter blocks added to block cache right after table creation.
  ASSERT_EQ(1, TestGetTickerCount(options, BLOCK_CACHE_FILTER_MISS));
  ASSERT_EQ(0, TestGetTickerCount(options, BLOCK_CACHE_FILTER_HIT));
  ASSERT_EQ(1, TestGetTickerCount(options, BLOCK_CACHE_INDEX_MISS));
  ASSERT_EQ(0, TestGetTickerCount(options, BLOCK_CACHE_INDEX_HIT));

  // only index/filter were added
  ASSERT_EQ(2, TestGetTickerCount(options, BLOCK_CACHE_ADD));
  ASSERT_EQ(0, TestGetTickerCount(options, BLOCK_CACHE_DATA_MISS));

  std::string value;
  // Miss and hit count should remain the same, they're all pinned.
  db_->KeyMayExist(ReadOptions(), handles_[1], "key", &value);
  ASSERT_EQ(1, TestGetTickerCount(options, BLOCK_CACHE_FILTER_MISS));
  ASSERT_EQ(0, TestGetTickerCount(options, BLOCK_CACHE_FILTER_HIT));
  ASSERT_EQ(1, TestGetTickerCount(options, BLOCK_CACHE_INDEX_MISS));
  ASSERT_EQ(0, TestGetTickerCount(options, BLOCK_CACHE_INDEX_HIT));

  // Miss and hit count should remain the same, they're all pinned.
  value = Get(1, "key");
  ASSERT_EQ(1, TestGetTickerCount(options, BLOCK_CACHE_FILTER_MISS));
  ASSERT_EQ(0, TestGetTickerCount(options, BLOCK_CACHE_FILTER_HIT));
  ASSERT_EQ(1, TestGetTickerCount(options, BLOCK_CACHE_INDEX_MISS));
  ASSERT_EQ(0, TestGetTickerCount(options, BLOCK_CACHE_INDEX_HIT));
}

TEST_P(PinL0IndexAndFilterBlocksTest,
       MultiLevelIndexAndFilterBlocksCachedWithPinning) {
  Options options = CurrentOptions();
  PinL0IndexAndFilterBlocksTest::CreateTwoLevels(&options, false);
  // get base cache values
  uint64_t fm = TestGetTickerCount(options, BLOCK_CACHE_FILTER_MISS);
  uint64_t fh = TestGetTickerCount(options, BLOCK_CACHE_FILTER_HIT);
  uint64_t im = TestGetTickerCount(options, BLOCK_CACHE_INDEX_MISS);
  uint64_t ih = TestGetTickerCount(options, BLOCK_CACHE_INDEX_HIT);

  std::string value;
  // this should be read from L0
  // so cache values don't change
  value = Get(1, "a2");
  ASSERT_EQ(fm, TestGetTickerCount(options, BLOCK_CACHE_FILTER_MISS));
  ASSERT_EQ(fh, TestGetTickerCount(options, BLOCK_CACHE_FILTER_HIT));
  ASSERT_EQ(im, TestGetTickerCount(options, BLOCK_CACHE_INDEX_MISS));
  ASSERT_EQ(ih, TestGetTickerCount(options, BLOCK_CACHE_INDEX_HIT));

  // this should be read from L1
  // the file is opened, prefetching results in a cache filter miss
  // the block is loaded and added to the cache,
  // then the get results in a cache hit for L1
  // When we have inifinite max_files, there is still cache miss because we have
  // reset the block cache
  value = Get(1, "a");
  ASSERT_EQ(fm + 1, TestGetTickerCount(options, BLOCK_CACHE_FILTER_MISS));
  ASSERT_EQ(im + 1, TestGetTickerCount(options, BLOCK_CACHE_INDEX_MISS));
}

TEST_P(PinL0IndexAndFilterBlocksTest, DisablePrefetchingNonL0IndexAndFilter) {
  Options options = CurrentOptions();
  // This ensures that db does not ref anything in the block cache, so
  // EraseUnRefEntries could clear them up.
  bool close_afterwards = true;
  PinL0IndexAndFilterBlocksTest::CreateTwoLevels(&options, close_afterwards);

  // Get base cache values
  uint64_t fm = TestGetTickerCount(options, BLOCK_CACHE_FILTER_MISS);
  uint64_t fh = TestGetTickerCount(options, BLOCK_CACHE_FILTER_HIT);
  uint64_t im = TestGetTickerCount(options, BLOCK_CACHE_INDEX_MISS);
  uint64_t ih = TestGetTickerCount(options, BLOCK_CACHE_INDEX_HIT);

  if (disallow_preload_) {
    // Now we have two files. We narrow the max open files to allow 3 entries
    // so that preloading SST files won't happen.
    options.max_open_files = 13;
    // RocksDB sanitize max open files to at least 20. Modify it back.
    ROCKSDB_NAMESPACE::SyncPoint::GetInstance()->SetCallBack(
        "SanitizeOptions::AfterChangeMaxOpenFiles", [&](void* arg) {
          int* max_open_files = static_cast<int*>(arg);
          *max_open_files = 13;
        });
  }
  ROCKSDB_NAMESPACE::SyncPoint::GetInstance()->EnableProcessing();

  // Reopen database. If max_open_files is set as -1, table readers will be
  // preloaded. This will trigger a BlockBasedTable::Open() and prefetch
  // L0 index and filter. Level 1's prefetching is disabled in DB::Open()
  TryReopenWithColumnFamilies({"default", "pikachu"}, options);

  ROCKSDB_NAMESPACE::SyncPoint::GetInstance()->DisableProcessing();

  if (!disallow_preload_) {
    // After reopen, cache miss are increased by one because we read (and only
    // read) filter and index on L0
    ASSERT_EQ(fm + 1, TestGetTickerCount(options, BLOCK_CACHE_FILTER_MISS));
    ASSERT_EQ(fh, TestGetTickerCount(options, BLOCK_CACHE_FILTER_HIT));
    ASSERT_EQ(im + 1, TestGetTickerCount(options, BLOCK_CACHE_INDEX_MISS));
    ASSERT_EQ(ih, TestGetTickerCount(options, BLOCK_CACHE_INDEX_HIT));
  } else {
    // If max_open_files is not -1, we do not preload table readers, so there is
    // no change.
    ASSERT_EQ(fm, TestGetTickerCount(options, BLOCK_CACHE_FILTER_MISS));
    ASSERT_EQ(fh, TestGetTickerCount(options, BLOCK_CACHE_FILTER_HIT));
    ASSERT_EQ(im, TestGetTickerCount(options, BLOCK_CACHE_INDEX_MISS));
    ASSERT_EQ(ih, TestGetTickerCount(options, BLOCK_CACHE_INDEX_HIT));
  }
  std::string value;
  // this should be read from L0
  value = Get(1, "a2");
  // If max_open_files is -1, we have pinned index and filter in Rep, so there
  // will not be changes in index and filter misses or hits. If max_open_files
  // is not -1, Get() will open a TableReader and prefetch index and filter.
  ASSERT_EQ(fm + 1, TestGetTickerCount(options, BLOCK_CACHE_FILTER_MISS));
  ASSERT_EQ(fh, TestGetTickerCount(options, BLOCK_CACHE_FILTER_HIT));
  ASSERT_EQ(im + 1, TestGetTickerCount(options, BLOCK_CACHE_INDEX_MISS));
  ASSERT_EQ(ih, TestGetTickerCount(options, BLOCK_CACHE_INDEX_HIT));

  // this should be read from L1
  value = Get(1, "a");
  if (!disallow_preload_) {
    // In inifinite max files case, there's a cache miss in executing Get()
    // because index and filter are not prefetched before.
    ASSERT_EQ(fm + 2, TestGetTickerCount(options, BLOCK_CACHE_FILTER_MISS));
    ASSERT_EQ(fh, TestGetTickerCount(options, BLOCK_CACHE_FILTER_HIT));
    ASSERT_EQ(im + 2, TestGetTickerCount(options, BLOCK_CACHE_INDEX_MISS));
    ASSERT_EQ(ih, TestGetTickerCount(options, BLOCK_CACHE_INDEX_HIT));
  } else {
    // In this case, cache miss will be increased by one in
    // BlockBasedTable::Open() because this is not in DB::Open() code path so we
    // will prefetch L1's index and filter. Cache hit will also be increased by
    // one because Get() will read index and filter from the block cache
    // prefetched in previous Open() call.
    ASSERT_EQ(fm + 2, TestGetTickerCount(options, BLOCK_CACHE_FILTER_MISS));
    ASSERT_EQ(fh + 1, TestGetTickerCount(options, BLOCK_CACHE_FILTER_HIT));
    ASSERT_EQ(im + 2, TestGetTickerCount(options, BLOCK_CACHE_INDEX_MISS));
    ASSERT_EQ(ih + 1, TestGetTickerCount(options, BLOCK_CACHE_INDEX_HIT));
  }

  // Force a full compaction to one single file. There will be a block
  // cache read for both of index and filter. If prefetch doesn't explicitly
  // happen, it will happen when verifying the file.
  Compact(1, "a", "zzzzz");
  dbfull()->TEST_WaitForCompact();

  if (!disallow_preload_) {
    ASSERT_EQ(fm + 3, TestGetTickerCount(options, BLOCK_CACHE_FILTER_MISS));
    ASSERT_EQ(fh, TestGetTickerCount(options, BLOCK_CACHE_FILTER_HIT));
    ASSERT_EQ(im + 3, TestGetTickerCount(options, BLOCK_CACHE_INDEX_MISS));
    ASSERT_EQ(ih + 3, TestGetTickerCount(options, BLOCK_CACHE_INDEX_HIT));
  } else {
    ASSERT_EQ(fm + 3, TestGetTickerCount(options, BLOCK_CACHE_FILTER_MISS));
    ASSERT_EQ(fh + 1, TestGetTickerCount(options, BLOCK_CACHE_FILTER_HIT));
    ASSERT_EQ(im + 3, TestGetTickerCount(options, BLOCK_CACHE_INDEX_MISS));
    ASSERT_EQ(ih + 4, TestGetTickerCount(options, BLOCK_CACHE_INDEX_HIT));
  }

  // Bloom and index hit will happen when a Get() happens.
  value = Get(1, "a");
  if (!disallow_preload_) {
    ASSERT_EQ(fm + 3, TestGetTickerCount(options, BLOCK_CACHE_FILTER_MISS));
    ASSERT_EQ(fh + 1, TestGetTickerCount(options, BLOCK_CACHE_FILTER_HIT));
    ASSERT_EQ(im + 3, TestGetTickerCount(options, BLOCK_CACHE_INDEX_MISS));
    ASSERT_EQ(ih + 4, TestGetTickerCount(options, BLOCK_CACHE_INDEX_HIT));
  } else {
    ASSERT_EQ(fm + 3, TestGetTickerCount(options, BLOCK_CACHE_FILTER_MISS));
    ASSERT_EQ(fh + 2, TestGetTickerCount(options, BLOCK_CACHE_FILTER_HIT));
    ASSERT_EQ(im + 3, TestGetTickerCount(options, BLOCK_CACHE_INDEX_MISS));
    ASSERT_EQ(ih + 5, TestGetTickerCount(options, BLOCK_CACHE_INDEX_HIT));
  }
}

INSTANTIATE_TEST_CASE_P(PinL0IndexAndFilterBlocksTest,
                        PinL0IndexAndFilterBlocksTest,
                        ::testing::Values(std::make_tuple(true, false),
                                          std::make_tuple(false, false),
                                          std::make_tuple(false, true)));

#ifndef ROCKSDB_LITE
TEST_F(DBTest2, MaxCompactionBytesTest) {
  Options options = CurrentOptions();
  options.memtable_factory.reset(
      new SpecialSkipListFactory(DBTestBase::kNumKeysByGenerateNewRandomFile));
  options.compaction_style = kCompactionStyleLevel;
  options.write_buffer_size = 200 << 10;
  options.arena_block_size = 4 << 10;
  options.level0_file_num_compaction_trigger = 4;
  options.num_levels = 4;
  options.compression = kNoCompression;
  options.max_bytes_for_level_base = 450 << 10;
  options.target_file_size_base = 100 << 10;
  // Infinite for full compaction.
  options.max_compaction_bytes = options.target_file_size_base * 100;

  Reopen(options);

  Random rnd(301);

  for (int num = 0; num < 8; num++) {
    GenerateNewRandomFile(&rnd);
  }
  CompactRangeOptions cro;
  cro.bottommost_level_compaction = BottommostLevelCompaction::kForceOptimized;
  ASSERT_OK(db_->CompactRange(cro, nullptr, nullptr));
  ASSERT_EQ("0,0,8", FilesPerLevel(0));

  // When compact from Ln -> Ln+1, cut a file if the file overlaps with
  // more than three files in Ln+1.
  options.max_compaction_bytes = options.target_file_size_base * 3;
  Reopen(options);

  GenerateNewRandomFile(&rnd);
  // Add three more small files that overlap with the previous file
  for (int i = 0; i < 3; i++) {
    Put("a", "z");
    ASSERT_OK(Flush());
  }
  dbfull()->TEST_WaitForCompact();

  // Output files to L1 are cut to three pieces, according to
  // options.max_compaction_bytes
  ASSERT_EQ("0,3,8", FilesPerLevel(0));
}

static void UniqueIdCallback(void* arg) {
  int* result = reinterpret_cast<int*>(arg);
  if (*result == -1) {
    *result = 0;
  }

  ROCKSDB_NAMESPACE::SyncPoint::GetInstance()->ClearTrace();
  ROCKSDB_NAMESPACE::SyncPoint::GetInstance()->SetCallBack(
      "GetUniqueIdFromFile:FS_IOC_GETVERSION", UniqueIdCallback);
}

class MockPersistentCache : public PersistentCache {
 public:
  explicit MockPersistentCache(const bool is_compressed, const size_t max_size)
      : is_compressed_(is_compressed), max_size_(max_size) {
    ROCKSDB_NAMESPACE::SyncPoint::GetInstance()->EnableProcessing();
    ROCKSDB_NAMESPACE::SyncPoint::GetInstance()->SetCallBack(
        "GetUniqueIdFromFile:FS_IOC_GETVERSION", UniqueIdCallback);
  }

  ~MockPersistentCache() override {}

  PersistentCache::StatsType Stats() override {
    return PersistentCache::StatsType();
  }

  uint64_t NewId() override {
    return last_id_.fetch_add(1, std::memory_order_relaxed);
  }

  Status Insert(const Slice& page_key, const char* data,
                const size_t size) override {
    MutexLock _(&lock_);

    if (size_ > max_size_) {
      size_ -= data_.begin()->second.size();
      data_.erase(data_.begin());
    }

    data_.insert(std::make_pair(page_key.ToString(), std::string(data, size)));
    size_ += size;
    return Status::OK();
  }

  Status Lookup(const Slice& page_key, std::unique_ptr<char[]>* data,
                size_t* size) override {
    MutexLock _(&lock_);
    auto it = data_.find(page_key.ToString());
    if (it == data_.end()) {
      return Status::NotFound();
    }

    assert(page_key.ToString() == it->first);
    data->reset(new char[it->second.size()]);
    memcpy(data->get(), it->second.c_str(), it->second.size());
    *size = it->second.size();
    return Status::OK();
  }

  bool IsCompressed() override { return is_compressed_; }

  std::string GetPrintableOptions() const override {
    return "MockPersistentCache";
  }

  port::Mutex lock_;
  std::map<std::string, std::string> data_;
  const bool is_compressed_ = true;
  size_t size_ = 0;
  const size_t max_size_ = 10 * 1024;  // 10KiB
  std::atomic<uint64_t> last_id_{1};
};

#ifdef OS_LINUX
// Make sure that in CPU time perf context counters, Env::NowCPUNanos()
// is used, rather than Env::CPUNanos();
TEST_F(DBTest2, TestPerfContextGetCpuTime) {
  // force resizing table cache so table handle is not preloaded so that
  // we can measure find_table_nanos during Get().
  dbfull()->TEST_table_cache()->SetCapacity(0);
  ASSERT_OK(Put("foo", "bar"));
  ASSERT_OK(Flush());
  env_->now_cpu_count_.store(0);
  env_->SetMockSleep();

  // NOTE: Presumed unnecessary and removed: resetting mock time in env

  // CPU timing is not enabled with kEnableTimeExceptForMutex
  SetPerfLevel(PerfLevel::kEnableTimeExceptForMutex);
  ASSERT_EQ("bar", Get("foo"));
  ASSERT_EQ(0, get_perf_context()->get_cpu_nanos);
  ASSERT_EQ(0, env_->now_cpu_count_.load());

  constexpr uint64_t kDummyAddonSeconds = uint64_t{1000000};
  constexpr uint64_t kDummyAddonNanos = 1000000000U * kDummyAddonSeconds;

  // Add time to NowNanos() reading.
  ROCKSDB_NAMESPACE::SyncPoint::GetInstance()->SetCallBack(
      "TableCache::FindTable:0",
      [&](void* /*arg*/) { env_->MockSleepForSeconds(kDummyAddonSeconds); });
  ROCKSDB_NAMESPACE::SyncPoint::GetInstance()->EnableProcessing();

  SetPerfLevel(PerfLevel::kEnableTimeAndCPUTimeExceptForMutex);
  ASSERT_EQ("bar", Get("foo"));
  ASSERT_GT(env_->now_cpu_count_.load(), 2);
  ASSERT_LT(get_perf_context()->get_cpu_nanos, kDummyAddonNanos);
  ASSERT_GT(get_perf_context()->find_table_nanos, kDummyAddonNanos);

  SetPerfLevel(PerfLevel::kDisable);
  ROCKSDB_NAMESPACE::SyncPoint::GetInstance()->DisableProcessing();
}

TEST_F(DBTest2, TestPerfContextIterCpuTime) {
  DestroyAndReopen(CurrentOptions());
  // force resizing table cache so table handle is not preloaded so that
  // we can measure find_table_nanos during iteration
  dbfull()->TEST_table_cache()->SetCapacity(0);

  const size_t kNumEntries = 10;
  for (size_t i = 0; i < kNumEntries; ++i) {
    ASSERT_OK(Put("k" + ToString(i), "v" + ToString(i)));
  }
  ASSERT_OK(Flush());
  for (size_t i = 0; i < kNumEntries; ++i) {
    ASSERT_EQ("v" + ToString(i), Get("k" + ToString(i)));
  }
  std::string last_key = "k" + ToString(kNumEntries - 1);
  std::string last_value = "v" + ToString(kNumEntries - 1);
  env_->now_cpu_count_.store(0);
  env_->SetMockSleep();

  // NOTE: Presumed unnecessary and removed: resetting mock time in env

  // CPU timing is not enabled with kEnableTimeExceptForMutex
  SetPerfLevel(PerfLevel::kEnableTimeExceptForMutex);
  Iterator* iter = db_->NewIterator(ReadOptions());
  iter->Seek("k0");
  ASSERT_TRUE(iter->Valid());
  ASSERT_EQ("v0", iter->value().ToString());
  iter->SeekForPrev(last_key);
  ASSERT_TRUE(iter->Valid());
  iter->SeekToLast();
  ASSERT_TRUE(iter->Valid());
  ASSERT_EQ(last_value, iter->value().ToString());
  iter->SeekToFirst();
  ASSERT_TRUE(iter->Valid());
  ASSERT_EQ("v0", iter->value().ToString());
  ASSERT_EQ(0, get_perf_context()->iter_seek_cpu_nanos);
  iter->Next();
  ASSERT_TRUE(iter->Valid());
  ASSERT_EQ("v1", iter->value().ToString());
  ASSERT_EQ(0, get_perf_context()->iter_next_cpu_nanos);
  iter->Prev();
  ASSERT_TRUE(iter->Valid());
  ASSERT_EQ("v0", iter->value().ToString());
  ASSERT_EQ(0, get_perf_context()->iter_prev_cpu_nanos);
  ASSERT_EQ(0, env_->now_cpu_count_.load());
  delete iter;

  constexpr uint64_t kDummyAddonSeconds = uint64_t{1000000};
  constexpr uint64_t kDummyAddonNanos = 1000000000U * kDummyAddonSeconds;

  // Add time to NowNanos() reading.
  ROCKSDB_NAMESPACE::SyncPoint::GetInstance()->SetCallBack(
      "TableCache::FindTable:0",
      [&](void* /*arg*/) { env_->MockSleepForSeconds(kDummyAddonSeconds); });
  ROCKSDB_NAMESPACE::SyncPoint::GetInstance()->EnableProcessing();

  SetPerfLevel(PerfLevel::kEnableTimeAndCPUTimeExceptForMutex);
  iter = db_->NewIterator(ReadOptions());
  iter->Seek("k0");
  ASSERT_TRUE(iter->Valid());
  ASSERT_EQ("v0", iter->value().ToString());
  iter->SeekForPrev(last_key);
  ASSERT_TRUE(iter->Valid());
  iter->SeekToLast();
  ASSERT_TRUE(iter->Valid());
  ASSERT_EQ(last_value, iter->value().ToString());
  iter->SeekToFirst();
  ASSERT_TRUE(iter->Valid());
  ASSERT_EQ("v0", iter->value().ToString());
  ASSERT_GT(get_perf_context()->iter_seek_cpu_nanos, 0);
  ASSERT_LT(get_perf_context()->iter_seek_cpu_nanos, kDummyAddonNanos);
  iter->Next();
  ASSERT_TRUE(iter->Valid());
  ASSERT_EQ("v1", iter->value().ToString());
  ASSERT_GT(get_perf_context()->iter_next_cpu_nanos, 0);
  ASSERT_LT(get_perf_context()->iter_next_cpu_nanos, kDummyAddonNanos);
  iter->Prev();
  ASSERT_TRUE(iter->Valid());
  ASSERT_EQ("v0", iter->value().ToString());
  ASSERT_GT(get_perf_context()->iter_prev_cpu_nanos, 0);
  ASSERT_LT(get_perf_context()->iter_prev_cpu_nanos, kDummyAddonNanos);
  ASSERT_GE(env_->now_cpu_count_.load(), 12);
  ASSERT_GT(get_perf_context()->find_table_nanos, kDummyAddonNanos);

  SetPerfLevel(PerfLevel::kDisable);
  ROCKSDB_NAMESPACE::SyncPoint::GetInstance()->DisableProcessing();
  delete iter;
}
#endif  // OS_LINUX

#if !defined OS_SOLARIS
TEST_F(DBTest2, PersistentCache) {
  int num_iter = 80;

  Options options;
  options.write_buffer_size = 64 * 1024;  // small write buffer
  options.statistics = ROCKSDB_NAMESPACE::CreateDBStatistics();
  options = CurrentOptions(options);

  auto bsizes = {/*no block cache*/ 0, /*1M*/ 1 * 1024 * 1024};
  auto types = {/*compressed*/ 1, /*uncompressed*/ 0};
  for (auto bsize : bsizes) {
    for (auto type : types) {
      BlockBasedTableOptions table_options;
      table_options.persistent_cache.reset(
          new MockPersistentCache(type, 10 * 1024));
      table_options.no_block_cache = true;
      table_options.block_cache = bsize ? NewLRUCache(bsize) : nullptr;
      table_options.block_cache_compressed = nullptr;
      options.table_factory.reset(NewBlockBasedTableFactory(table_options));

      DestroyAndReopen(options);
      CreateAndReopenWithCF({"pikachu"}, options);
      // default column family doesn't have block cache
      Options no_block_cache_opts;
      no_block_cache_opts.statistics = options.statistics;
      no_block_cache_opts = CurrentOptions(no_block_cache_opts);
      BlockBasedTableOptions table_options_no_bc;
      table_options_no_bc.no_block_cache = true;
      no_block_cache_opts.table_factory.reset(
          NewBlockBasedTableFactory(table_options_no_bc));
      ReopenWithColumnFamilies(
          {"default", "pikachu"},
          std::vector<Options>({no_block_cache_opts, options}));

      Random rnd(301);

      // Write 8MB (80 values, each 100K)
      ASSERT_EQ(NumTableFilesAtLevel(0, 1), 0);
      std::vector<std::string> values;
      std::string str;
      for (int i = 0; i < num_iter; i++) {
        if (i % 4 == 0) {  // high compression ratio
          str = rnd.RandomString(1000);
        }
        values.push_back(str);
        ASSERT_OK(Put(1, Key(i), values[i]));
      }

      // flush all data from memtable so that reads are from block cache
      ASSERT_OK(Flush(1));

      for (int i = 0; i < num_iter; i++) {
        ASSERT_EQ(Get(1, Key(i)), values[i]);
      }

      auto hit = options.statistics->getTickerCount(PERSISTENT_CACHE_HIT);
      auto miss = options.statistics->getTickerCount(PERSISTENT_CACHE_MISS);

      ASSERT_GT(hit, 0);
      ASSERT_GT(miss, 0);
    }
  }
}
#endif  // !defined OS_SOLARIS

namespace {
void CountSyncPoint() {
  TEST_SYNC_POINT_CALLBACK("DBTest2::MarkedPoint", nullptr /* arg */);
}
}  // namespace

TEST_F(DBTest2, SyncPointMarker) {
  std::atomic<int> sync_point_called(0);
  ROCKSDB_NAMESPACE::SyncPoint::GetInstance()->SetCallBack(
      "DBTest2::MarkedPoint",
      [&](void* /*arg*/) { sync_point_called.fetch_add(1); });

  // The first dependency enforces Marker can be loaded before MarkedPoint.
  // The second checks that thread 1's MarkedPoint should be disabled here.
  // Execution order:
  // |   Thread 1    |  Thread 2   |
  // |               |   Marker    |
  // |  MarkedPoint  |             |
  // | Thread1First  |             |
  // |               | MarkedPoint |
  ROCKSDB_NAMESPACE::SyncPoint::GetInstance()->LoadDependencyAndMarkers(
      {{"DBTest2::SyncPointMarker:Thread1First", "DBTest2::MarkedPoint"}},
      {{"DBTest2::SyncPointMarker:Marker", "DBTest2::MarkedPoint"}});

  ROCKSDB_NAMESPACE::SyncPoint::GetInstance()->EnableProcessing();

  std::function<void()> func1 = [&]() {
    CountSyncPoint();
    TEST_SYNC_POINT("DBTest2::SyncPointMarker:Thread1First");
  };

  std::function<void()> func2 = [&]() {
    TEST_SYNC_POINT("DBTest2::SyncPointMarker:Marker");
    CountSyncPoint();
  };

  auto thread1 = port::Thread(func1);
  auto thread2 = port::Thread(func2);
  thread1.join();
  thread2.join();

  // Callback is only executed once
  ASSERT_EQ(sync_point_called.load(), 1);
  ROCKSDB_NAMESPACE::SyncPoint::GetInstance()->DisableProcessing();
}
#endif

size_t GetEncodedEntrySize(size_t key_size, size_t value_size) {
  std::string buffer;

  PutVarint32(&buffer, static_cast<uint32_t>(0));
  PutVarint32(&buffer, static_cast<uint32_t>(key_size));
  PutVarint32(&buffer, static_cast<uint32_t>(value_size));

  return buffer.size() + key_size + value_size;
}

TEST_F(DBTest2, ReadAmpBitmap) {
  Options options = CurrentOptions();
  BlockBasedTableOptions bbto;
  uint32_t bytes_per_bit[2] = {1, 16};
  for (size_t k = 0; k < 2; k++) {
    // Disable delta encoding to make it easier to calculate read amplification
    bbto.use_delta_encoding = false;
    // Huge block cache to make it easier to calculate read amplification
    bbto.block_cache = NewLRUCache(1024 * 1024 * 1024);
    bbto.read_amp_bytes_per_bit = bytes_per_bit[k];
    options.table_factory.reset(NewBlockBasedTableFactory(bbto));
    options.statistics = ROCKSDB_NAMESPACE::CreateDBStatistics();
    DestroyAndReopen(options);

    const size_t kNumEntries = 10000;

    Random rnd(301);
    for (size_t i = 0; i < kNumEntries; i++) {
      ASSERT_OK(Put(Key(static_cast<int>(i)), rnd.RandomString(100)));
    }
    ASSERT_OK(Flush());

    Close();
    Reopen(options);

    // Read keys/values randomly and verify that reported read amp error
    // is less than 2%
    uint64_t total_useful_bytes = 0;
    std::set<int> read_keys;
    std::string value;
    for (size_t i = 0; i < kNumEntries * 5; i++) {
      int key_idx = rnd.Next() % kNumEntries;
      std::string key = Key(key_idx);
      ASSERT_OK(db_->Get(ReadOptions(), key, &value));

      if (read_keys.find(key_idx) == read_keys.end()) {
        auto internal_key = InternalKey(key, 0, ValueType::kTypeValue);
        total_useful_bytes +=
            GetEncodedEntrySize(internal_key.size(), value.size());
        read_keys.insert(key_idx);
      }

      double expected_read_amp =
          static_cast<double>(total_useful_bytes) /
          options.statistics->getTickerCount(READ_AMP_TOTAL_READ_BYTES);

      double read_amp =
          static_cast<double>(options.statistics->getTickerCount(
              READ_AMP_ESTIMATE_USEFUL_BYTES)) /
          options.statistics->getTickerCount(READ_AMP_TOTAL_READ_BYTES);

      double error_pct = fabs(expected_read_amp - read_amp) * 100;
      // Error between reported read amp and real read amp should be less than
      // 2%
      EXPECT_LE(error_pct, 2);
    }

    // Make sure we read every thing in the DB (which is smaller than our cache)
    Iterator* iter = db_->NewIterator(ReadOptions());
    for (iter->SeekToFirst(); iter->Valid(); iter->Next()) {
      ASSERT_EQ(iter->value().ToString(), Get(iter->key().ToString()));
    }
    delete iter;

    // Read amp is on average 100% since we read all what we loaded in memory
    if (k == 0) {
      ASSERT_EQ(
          options.statistics->getTickerCount(READ_AMP_ESTIMATE_USEFUL_BYTES),
          options.statistics->getTickerCount(READ_AMP_TOTAL_READ_BYTES));
    } else {
      ASSERT_NEAR(
          options.statistics->getTickerCount(READ_AMP_ESTIMATE_USEFUL_BYTES) *
              1.0f /
              options.statistics->getTickerCount(READ_AMP_TOTAL_READ_BYTES),
          1, .01);
    }
  }
}

#ifndef OS_SOLARIS // GetUniqueIdFromFile is not implemented
TEST_F(DBTest2, ReadAmpBitmapLiveInCacheAfterDBClose) {
  {
    const int kIdBufLen = 100;
    char id_buf[kIdBufLen];
#ifndef OS_WIN
    // You can't open a directory on windows using random access file
    std::unique_ptr<RandomAccessFile> file;
    ASSERT_OK(env_->NewRandomAccessFile(dbname_, &file, EnvOptions()));
    if (file->GetUniqueId(id_buf, kIdBufLen) == 0) {
      // fs holding db directory doesn't support getting a unique file id,
      // this means that running this test will fail because lru_cache will load
      // the blocks again regardless of them being already in the cache
      return;
    }
#else
    std::unique_ptr<Directory> dir;
    ASSERT_OK(env_->NewDirectory(dbname_, &dir));
    if (dir->GetUniqueId(id_buf, kIdBufLen) == 0) {
      // fs holding db directory doesn't support getting a unique file id,
      // this means that running this test will fail because lru_cache will load
      // the blocks again regardless of them being already in the cache
      return;
    }
#endif
  }
  uint32_t bytes_per_bit[2] = {1, 16};
  for (size_t k = 0; k < 2; k++) {
    std::shared_ptr<Cache> lru_cache = NewLRUCache(1024 * 1024 * 1024);
    std::shared_ptr<Statistics> stats = ROCKSDB_NAMESPACE::CreateDBStatistics();

    Options options = CurrentOptions();
    BlockBasedTableOptions bbto;
    // Disable delta encoding to make it easier to calculate read amplification
    bbto.use_delta_encoding = false;
    // Huge block cache to make it easier to calculate read amplification
    bbto.block_cache = lru_cache;
    bbto.read_amp_bytes_per_bit = bytes_per_bit[k];
    options.table_factory.reset(NewBlockBasedTableFactory(bbto));
    options.statistics = stats;
    DestroyAndReopen(options);

    const int kNumEntries = 10000;

    Random rnd(301);
    for (int i = 0; i < kNumEntries; i++) {
      ASSERT_OK(Put(Key(i), rnd.RandomString(100)));
    }
    ASSERT_OK(Flush());

    Close();
    Reopen(options);

    uint64_t total_useful_bytes = 0;
    std::set<int> read_keys;
    std::string value;
    // Iter1: Read half the DB, Read even keys
    // Key(0), Key(2), Key(4), Key(6), Key(8), ...
    for (int i = 0; i < kNumEntries; i += 2) {
      std::string key = Key(i);
      ASSERT_OK(db_->Get(ReadOptions(), key, &value));

      if (read_keys.find(i) == read_keys.end()) {
        auto internal_key = InternalKey(key, 0, ValueType::kTypeValue);
        total_useful_bytes +=
            GetEncodedEntrySize(internal_key.size(), value.size());
        read_keys.insert(i);
      }
    }

    size_t total_useful_bytes_iter1 =
        options.statistics->getTickerCount(READ_AMP_ESTIMATE_USEFUL_BYTES);
    size_t total_loaded_bytes_iter1 =
        options.statistics->getTickerCount(READ_AMP_TOTAL_READ_BYTES);

    Close();
    std::shared_ptr<Statistics> new_statistics =
        ROCKSDB_NAMESPACE::CreateDBStatistics();
    // Destroy old statistics obj that the blocks in lru_cache are pointing to
    options.statistics.reset();
    // Use the statistics object that we just created
    options.statistics = new_statistics;
    Reopen(options);

    // Iter2: Read half the DB, Read odd keys
    // Key(1), Key(3), Key(5), Key(7), Key(9), ...
    for (int i = 1; i < kNumEntries; i += 2) {
      std::string key = Key(i);
      ASSERT_OK(db_->Get(ReadOptions(), key, &value));

      if (read_keys.find(i) == read_keys.end()) {
        auto internal_key = InternalKey(key, 0, ValueType::kTypeValue);
        total_useful_bytes +=
            GetEncodedEntrySize(internal_key.size(), value.size());
        read_keys.insert(i);
      }
    }

    size_t total_useful_bytes_iter2 =
        options.statistics->getTickerCount(READ_AMP_ESTIMATE_USEFUL_BYTES);
    size_t total_loaded_bytes_iter2 =
        options.statistics->getTickerCount(READ_AMP_TOTAL_READ_BYTES);


    // Read amp is on average 100% since we read all what we loaded in memory
    if (k == 0) {
      ASSERT_EQ(total_useful_bytes_iter1 + total_useful_bytes_iter2,
                total_loaded_bytes_iter1 + total_loaded_bytes_iter2);
    } else {
      ASSERT_NEAR((total_useful_bytes_iter1 + total_useful_bytes_iter2) * 1.0f /
                      (total_loaded_bytes_iter1 + total_loaded_bytes_iter2),
                  1, .01);
    }
  }
}
#endif // !OS_SOLARIS

#ifndef ROCKSDB_LITE
TEST_F(DBTest2, AutomaticCompactionOverlapManualCompaction) {
  Options options = CurrentOptions();
  options.num_levels = 3;
  options.IncreaseParallelism(20);
  DestroyAndReopen(options);

  ASSERT_OK(Put(Key(0), "a"));
  ASSERT_OK(Put(Key(5), "a"));
  ASSERT_OK(Flush());

  ASSERT_OK(Put(Key(10), "a"));
  ASSERT_OK(Put(Key(15), "a"));
  ASSERT_OK(Flush());

  CompactRangeOptions cro;
  cro.change_level = true;
  cro.target_level = 2;
  ASSERT_OK(db_->CompactRange(cro, nullptr, nullptr));

  auto get_stat = [](std::string level_str, LevelStatType type,
                     std::map<std::string, std::string> props) {
    auto prop_str =
        "compaction." + level_str + "." +
        InternalStats::compaction_level_stats.at(type).property_name.c_str();
    auto prop_item = props.find(prop_str);
    return prop_item == props.end() ? 0 : std::stod(prop_item->second);
  };

  // Trivial move 2 files to L2
  ASSERT_EQ("0,0,2", FilesPerLevel());
  // Also test that the stats GetMapProperty API reporting the same result
  {
    std::map<std::string, std::string> prop;
    ASSERT_TRUE(dbfull()->GetMapProperty("rocksdb.cfstats", &prop));
    ASSERT_EQ(0, get_stat("L0", LevelStatType::NUM_FILES, prop));
    ASSERT_EQ(0, get_stat("L1", LevelStatType::NUM_FILES, prop));
    ASSERT_EQ(2, get_stat("L2", LevelStatType::NUM_FILES, prop));
    ASSERT_EQ(2, get_stat("Sum", LevelStatType::NUM_FILES, prop));
  }

  // While the compaction is running, we will create 2 new files that
  // can fit in L2, these 2 files will be moved to L2 and overlap with
  // the running compaction and break the LSM consistency.
  ROCKSDB_NAMESPACE::SyncPoint::GetInstance()->SetCallBack(
      "CompactionJob::Run():Start", [&](void* /*arg*/) {
        ASSERT_OK(
            dbfull()->SetOptions({{"level0_file_num_compaction_trigger", "2"},
                                  {"max_bytes_for_level_base", "1"}}));
        ASSERT_OK(Put(Key(6), "a"));
        ASSERT_OK(Put(Key(7), "a"));
        ASSERT_OK(Flush());

        ASSERT_OK(Put(Key(8), "a"));
        ASSERT_OK(Put(Key(9), "a"));
        ASSERT_OK(Flush());
      });
  ROCKSDB_NAMESPACE::SyncPoint::GetInstance()->EnableProcessing();

  // Run a manual compaction that will compact the 2 files in L2
  // into 1 file in L2
  cro.exclusive_manual_compaction = false;
  cro.bottommost_level_compaction = BottommostLevelCompaction::kForceOptimized;
  ASSERT_OK(db_->CompactRange(cro, nullptr, nullptr));

  ROCKSDB_NAMESPACE::SyncPoint::GetInstance()->DisableProcessing();

  // Test that the stats GetMapProperty API reporting 1 file in L2
  {
    std::map<std::string, std::string> prop;
    ASSERT_TRUE(dbfull()->GetMapProperty("rocksdb.cfstats", &prop));
    ASSERT_EQ(1, get_stat("L2", LevelStatType::NUM_FILES, prop));
  }
}

TEST_F(DBTest2, ManualCompactionOverlapManualCompaction) {
  Options options = CurrentOptions();
  options.num_levels = 2;
  options.IncreaseParallelism(20);
  options.disable_auto_compactions = true;
  DestroyAndReopen(options);

  ASSERT_OK(Put(Key(0), "a"));
  ASSERT_OK(Put(Key(5), "a"));
  ASSERT_OK(Flush());

  ASSERT_OK(Put(Key(10), "a"));
  ASSERT_OK(Put(Key(15), "a"));
  ASSERT_OK(Flush());

  ASSERT_OK(db_->CompactRange(CompactRangeOptions(), nullptr, nullptr));

  // Trivial move 2 files to L1
  ASSERT_EQ("0,2", FilesPerLevel());

  std::function<void()> bg_manual_compact = [&]() {
    std::string k1 = Key(6);
    std::string k2 = Key(9);
    Slice k1s(k1);
    Slice k2s(k2);
    CompactRangeOptions cro;
    cro.exclusive_manual_compaction = false;
    ASSERT_OK(db_->CompactRange(cro, &k1s, &k2s));
  };
  ROCKSDB_NAMESPACE::port::Thread bg_thread;

  // While the compaction is running, we will create 2 new files that
  // can fit in L1, these 2 files will be moved to L1 and overlap with
  // the running compaction and break the LSM consistency.
  std::atomic<bool> flag(false);
  ROCKSDB_NAMESPACE::SyncPoint::GetInstance()->SetCallBack(
      "CompactionJob::Run():Start", [&](void* /*arg*/) {
        if (flag.exchange(true)) {
          // We want to make sure to call this callback only once
          return;
        }
        ASSERT_OK(Put(Key(6), "a"));
        ASSERT_OK(Put(Key(7), "a"));
        ASSERT_OK(Flush());

        ASSERT_OK(Put(Key(8), "a"));
        ASSERT_OK(Put(Key(9), "a"));
        ASSERT_OK(Flush());

        // Start a non-exclusive manual compaction in a bg thread
        bg_thread = port::Thread(bg_manual_compact);
        // This manual compaction conflict with the other manual compaction
        // so it should wait until the first compaction finish
        env_->SleepForMicroseconds(1000000);
      });
  ROCKSDB_NAMESPACE::SyncPoint::GetInstance()->EnableProcessing();

  // Run a manual compaction that will compact the 2 files in L1
  // into 1 file in L1
  CompactRangeOptions cro;
  cro.exclusive_manual_compaction = false;
  cro.bottommost_level_compaction = BottommostLevelCompaction::kForceOptimized;
  ASSERT_OK(db_->CompactRange(cro, nullptr, nullptr));
  bg_thread.join();

  ROCKSDB_NAMESPACE::SyncPoint::GetInstance()->DisableProcessing();
}

TEST_F(DBTest2, PausingManualCompaction1) {
  Options options = CurrentOptions();
  options.disable_auto_compactions = true;
  options.num_levels = 7;

  DestroyAndReopen(options);
  Random rnd(301);
  // Generate a file containing 10 keys.
  for (int i = 0; i < 10; i++) {
    ASSERT_OK(Put(Key(i), rnd.RandomString(50)));
  }
  ASSERT_OK(Flush());

  // Generate another file containing same keys
  for (int i = 0; i < 10; i++) {
    ASSERT_OK(Put(Key(i), rnd.RandomString(50)));
  }
  ASSERT_OK(Flush());

  int manual_compactions_paused = 0;
  ROCKSDB_NAMESPACE::SyncPoint::GetInstance()->SetCallBack(
      "CompactionJob::Run():PausingManualCompaction:1", [&](void* arg) {
        auto paused = static_cast<std::atomic<int>*>(arg);
        ASSERT_EQ(0, paused->load(std::memory_order_acquire));
        paused->fetch_add(1, std::memory_order_release);
        manual_compactions_paused += 1;
      });
  ROCKSDB_NAMESPACE::SyncPoint::GetInstance()->EnableProcessing();

  std::vector<std::string> files_before_compact, files_after_compact;
  // Remember file name before compaction is triggered
  std::vector<LiveFileMetaData> files_meta;
  dbfull()->GetLiveFilesMetaData(&files_meta);
  for (auto file : files_meta) {
    files_before_compact.push_back(file.name);
  }

  // OK, now trigger a manual compaction
  dbfull()->CompactRange(CompactRangeOptions(), nullptr, nullptr);

  // Wait for compactions to get scheduled and stopped
  dbfull()->TEST_WaitForCompact(true);

  // Get file names after compaction is stopped
  files_meta.clear();
  dbfull()->GetLiveFilesMetaData(&files_meta);
  for (auto file : files_meta) {
    files_after_compact.push_back(file.name);
  }

  // Like nothing happened
  ASSERT_EQ(files_before_compact, files_after_compact);
  ASSERT_EQ(manual_compactions_paused, 1);

  manual_compactions_paused = 0;
  // Now make sure CompactFiles also not run
  dbfull()->CompactFiles(ROCKSDB_NAMESPACE::CompactionOptions(),
                         files_before_compact, 0);
  // Wait for manual compaction to get scheduled and finish
  dbfull()->TEST_WaitForCompact(true);

  files_meta.clear();
  files_after_compact.clear();
  dbfull()->GetLiveFilesMetaData(&files_meta);
  for (auto file : files_meta) {
    files_after_compact.push_back(file.name);
  }

  ASSERT_EQ(files_before_compact, files_after_compact);
  // CompactFiles returns at entry point
  ASSERT_EQ(manual_compactions_paused, 0);

  ROCKSDB_NAMESPACE::SyncPoint::GetInstance()->DisableProcessing();
}

// PausingManualCompaction does not affect auto compaction
TEST_F(DBTest2, PausingManualCompaction2) {
  Options options = CurrentOptions();
  options.level0_file_num_compaction_trigger = 2;
  options.disable_auto_compactions = false;

  DestroyAndReopen(options);
  dbfull()->DisableManualCompaction();

  Random rnd(301);
  for (int i = 0; i < 2; i++) {
    // Generate a file containing 10 keys.
    for (int j = 0; j < 100; j++) {
      ASSERT_OK(Put(Key(j), rnd.RandomString(50)));
    }
    ASSERT_OK(Flush());
  }
  ASSERT_OK(dbfull()->TEST_WaitForCompact(true));

  std::vector<LiveFileMetaData> files_meta;
  dbfull()->GetLiveFilesMetaData(&files_meta);
  ASSERT_EQ(files_meta.size(), 1);
}

TEST_F(DBTest2, PausingManualCompaction3) {
  CompactRangeOptions compact_options;
  Options options = CurrentOptions();
  options.disable_auto_compactions = true;
  options.num_levels = 7;

  Random rnd(301);
  auto generate_files = [&]() {
    for (int i = 0; i < options.num_levels; i++) {
      for (int j = 0; j < options.num_levels - i + 1; j++) {
        for (int k = 0; k < 1000; k++) {
          ASSERT_OK(Put(Key(k + j * 1000), rnd.RandomString(50)));
        }
        Flush();
      }

      for (int l = 1; l < options.num_levels - i; l++) {
        MoveFilesToLevel(l);
      }
    }
  };

  DestroyAndReopen(options);
  generate_files();
#ifndef ROCKSDB_LITE
  ASSERT_EQ("2,3,4,5,6,7,8", FilesPerLevel());
#endif  // !ROCKSDB_LITE
  int run_manual_compactions = 0;
  ROCKSDB_NAMESPACE::SyncPoint::GetInstance()->SetCallBack(
      "CompactionJob::Run():PausingManualCompaction:1",
      [&](void* /*arg*/) { run_manual_compactions++; });
  ROCKSDB_NAMESPACE::SyncPoint::GetInstance()->EnableProcessing();

  dbfull()->DisableManualCompaction();
  dbfull()->CompactRange(compact_options, nullptr, nullptr);
  dbfull()->TEST_WaitForCompact(true);
  // As manual compaction disabled, not even reach sync point
  ASSERT_EQ(run_manual_compactions, 0);
#ifndef ROCKSDB_LITE
  ASSERT_EQ("2,3,4,5,6,7,8", FilesPerLevel());
#endif  // !ROCKSDB_LITE

  ROCKSDB_NAMESPACE::SyncPoint::GetInstance()->ClearCallBack(
      "CompactionJob::Run():PausingManualCompaction:1");
  dbfull()->EnableManualCompaction();
  dbfull()->CompactRange(compact_options, nullptr, nullptr);
  dbfull()->TEST_WaitForCompact(true);
#ifndef ROCKSDB_LITE
  ASSERT_EQ("0,0,0,0,0,0,2", FilesPerLevel());
#endif  // !ROCKSDB_LITE

  ROCKSDB_NAMESPACE::SyncPoint::GetInstance()->DisableProcessing();
}

TEST_F(DBTest2, PausingManualCompaction4) {
  CompactRangeOptions compact_options;
  Options options = CurrentOptions();
  options.disable_auto_compactions = true;
  options.num_levels = 7;

  Random rnd(301);
  auto generate_files = [&]() {
    for (int i = 0; i < options.num_levels; i++) {
      for (int j = 0; j < options.num_levels - i + 1; j++) {
        for (int k = 0; k < 1000; k++) {
          ASSERT_OK(Put(Key(k + j * 1000), rnd.RandomString(50)));
        }
        Flush();
      }

      for (int l = 1; l < options.num_levels - i; l++) {
        MoveFilesToLevel(l);
      }
    }
  };

  DestroyAndReopen(options);
  generate_files();
#ifndef ROCKSDB_LITE
  ASSERT_EQ("2,3,4,5,6,7,8", FilesPerLevel());
#endif  // !ROCKSDB_LITE
  int run_manual_compactions = 0;
  ROCKSDB_NAMESPACE::SyncPoint::GetInstance()->SetCallBack(
      "CompactionJob::Run():PausingManualCompaction:2", [&](void* arg) {
        auto paused = static_cast<std::atomic<int>*>(arg);
        ASSERT_EQ(0, paused->load(std::memory_order_acquire));
        paused->fetch_add(1, std::memory_order_release);
        run_manual_compactions++;
      });
  ROCKSDB_NAMESPACE::SyncPoint::GetInstance()->EnableProcessing();

  dbfull()->CompactRange(compact_options, nullptr, nullptr);
  dbfull()->TEST_WaitForCompact(true);
  ASSERT_EQ(run_manual_compactions, 1);
#ifndef ROCKSDB_LITE
  ASSERT_EQ("2,3,4,5,6,7,8", FilesPerLevel());
#endif  // !ROCKSDB_LITE

  ROCKSDB_NAMESPACE::SyncPoint::GetInstance()->ClearCallBack(
      "CompactionJob::Run():PausingManualCompaction:2");
  dbfull()->EnableManualCompaction();
  dbfull()->CompactRange(compact_options, nullptr, nullptr);
  dbfull()->TEST_WaitForCompact(true);
#ifndef ROCKSDB_LITE
  ASSERT_EQ("0,0,0,0,0,0,2", FilesPerLevel());
#endif  // !ROCKSDB_LITE

  ROCKSDB_NAMESPACE::SyncPoint::GetInstance()->DisableProcessing();
}

TEST_F(DBTest2, OptimizeForPointLookup) {
  Options options = CurrentOptions();
  Close();
  options.OptimizeForPointLookup(2);
  ASSERT_OK(DB::Open(options, dbname_, &db_));

  ASSERT_OK(Put("foo", "v1"));
  ASSERT_EQ("v1", Get("foo"));
  Flush();
  ASSERT_EQ("v1", Get("foo"));
}

TEST_F(DBTest2, OptimizeForSmallDB) {
  Options options = CurrentOptions();
  Close();
  options.OptimizeForSmallDb();

  // Find the cache object
  ASSERT_TRUE(options.table_factory->IsInstanceOf(
      TableFactory::kBlockBasedTableName()));
  auto table_options =
      options.table_factory->GetOptions<BlockBasedTableOptions>();

  ASSERT_TRUE(table_options != nullptr);
  std::shared_ptr<Cache> cache = table_options->block_cache;

  ASSERT_EQ(0, cache->GetUsage());
  ASSERT_OK(DB::Open(options, dbname_, &db_));
  ASSERT_OK(Put("foo", "v1"));

  // memtable size is costed to the block cache
  ASSERT_NE(0, cache->GetUsage());

  ASSERT_EQ("v1", Get("foo"));
  Flush();

  size_t prev_size = cache->GetUsage();
  // Remember block cache size, so that we can find that
  // it is filled after Get().
  // Use pinnable slice so that it can ping the block so that
  // when we check the size it is not evicted.
  PinnableSlice value;
  ASSERT_OK(db_->Get(ReadOptions(), db_->DefaultColumnFamily(), "foo", &value));
  ASSERT_GT(cache->GetUsage(), prev_size);
  value.Reset();
}

#endif  // ROCKSDB_LITE

TEST_F(DBTest2, IterRaceFlush1) {
  ASSERT_OK(Put("foo", "v1"));

  ROCKSDB_NAMESPACE::SyncPoint::GetInstance()->LoadDependency(
      {{"DBImpl::NewIterator:1", "DBTest2::IterRaceFlush:1"},
       {"DBTest2::IterRaceFlush:2", "DBImpl::NewIterator:2"}});

  ROCKSDB_NAMESPACE::SyncPoint::GetInstance()->EnableProcessing();

  ROCKSDB_NAMESPACE::port::Thread t1([&] {
    TEST_SYNC_POINT("DBTest2::IterRaceFlush:1");
    ASSERT_OK(Put("foo", "v2"));
    Flush();
    TEST_SYNC_POINT("DBTest2::IterRaceFlush:2");
  });

  // iterator is created after the first Put(), so it should see either
  // "v1" or "v2".
  {
    std::unique_ptr<Iterator> it(db_->NewIterator(ReadOptions()));
    it->Seek("foo");
    ASSERT_TRUE(it->Valid());
    ASSERT_EQ("foo", it->key().ToString());
  }

  t1.join();
  ROCKSDB_NAMESPACE::SyncPoint::GetInstance()->DisableProcessing();
}

TEST_F(DBTest2, IterRaceFlush2) {
  ASSERT_OK(Put("foo", "v1"));

  ROCKSDB_NAMESPACE::SyncPoint::GetInstance()->LoadDependency(
      {{"DBImpl::NewIterator:3", "DBTest2::IterRaceFlush2:1"},
       {"DBTest2::IterRaceFlush2:2", "DBImpl::NewIterator:4"}});

  ROCKSDB_NAMESPACE::SyncPoint::GetInstance()->EnableProcessing();

  ROCKSDB_NAMESPACE::port::Thread t1([&] {
    TEST_SYNC_POINT("DBTest2::IterRaceFlush2:1");
    ASSERT_OK(Put("foo", "v2"));
    Flush();
    TEST_SYNC_POINT("DBTest2::IterRaceFlush2:2");
  });

  // iterator is created after the first Put(), so it should see either
  // "v1" or "v2".
  {
    std::unique_ptr<Iterator> it(db_->NewIterator(ReadOptions()));
    it->Seek("foo");
    ASSERT_TRUE(it->Valid());
    ASSERT_EQ("foo", it->key().ToString());
  }

  t1.join();
  ROCKSDB_NAMESPACE::SyncPoint::GetInstance()->DisableProcessing();
}

TEST_F(DBTest2, IterRefreshRaceFlush) {
  ASSERT_OK(Put("foo", "v1"));

  ROCKSDB_NAMESPACE::SyncPoint::GetInstance()->LoadDependency(
      {{"ArenaWrappedDBIter::Refresh:1", "DBTest2::IterRefreshRaceFlush:1"},
       {"DBTest2::IterRefreshRaceFlush:2", "ArenaWrappedDBIter::Refresh:2"}});

  ROCKSDB_NAMESPACE::SyncPoint::GetInstance()->EnableProcessing();

  ROCKSDB_NAMESPACE::port::Thread t1([&] {
    TEST_SYNC_POINT("DBTest2::IterRefreshRaceFlush:1");
    ASSERT_OK(Put("foo", "v2"));
    Flush();
    TEST_SYNC_POINT("DBTest2::IterRefreshRaceFlush:2");
  });

  // iterator is created after the first Put(), so it should see either
  // "v1" or "v2".
  {
    std::unique_ptr<Iterator> it(db_->NewIterator(ReadOptions()));
    it->Refresh();
    it->Seek("foo");
    ASSERT_TRUE(it->Valid());
    ASSERT_EQ("foo", it->key().ToString());
  }

  t1.join();
  ROCKSDB_NAMESPACE::SyncPoint::GetInstance()->DisableProcessing();
}

TEST_F(DBTest2, GetRaceFlush1) {
  ASSERT_OK(Put("foo", "v1"));

  ROCKSDB_NAMESPACE::SyncPoint::GetInstance()->LoadDependency(
      {{"DBImpl::GetImpl:1", "DBTest2::GetRaceFlush:1"},
       {"DBTest2::GetRaceFlush:2", "DBImpl::GetImpl:2"}});

  ROCKSDB_NAMESPACE::SyncPoint::GetInstance()->EnableProcessing();

  ROCKSDB_NAMESPACE::port::Thread t1([&] {
    TEST_SYNC_POINT("DBTest2::GetRaceFlush:1");
    ASSERT_OK(Put("foo", "v2"));
    Flush();
    TEST_SYNC_POINT("DBTest2::GetRaceFlush:2");
  });

  // Get() is issued after the first Put(), so it should see either
  // "v1" or "v2".
  ASSERT_NE("NOT_FOUND", Get("foo"));
  t1.join();
  ROCKSDB_NAMESPACE::SyncPoint::GetInstance()->DisableProcessing();
}

TEST_F(DBTest2, GetRaceFlush2) {
  ASSERT_OK(Put("foo", "v1"));

  ROCKSDB_NAMESPACE::SyncPoint::GetInstance()->LoadDependency(
      {{"DBImpl::GetImpl:3", "DBTest2::GetRaceFlush:1"},
       {"DBTest2::GetRaceFlush:2", "DBImpl::GetImpl:4"}});

  ROCKSDB_NAMESPACE::SyncPoint::GetInstance()->EnableProcessing();

  port::Thread t1([&] {
    TEST_SYNC_POINT("DBTest2::GetRaceFlush:1");
    ASSERT_OK(Put("foo", "v2"));
    Flush();
    TEST_SYNC_POINT("DBTest2::GetRaceFlush:2");
  });

  // Get() is issued after the first Put(), so it should see either
  // "v1" or "v2".
  ASSERT_NE("NOT_FOUND", Get("foo"));
  t1.join();
  ROCKSDB_NAMESPACE::SyncPoint::GetInstance()->DisableProcessing();
}

TEST_F(DBTest2, DirectIO) {
  if (!IsDirectIOSupported()) {
    return;
  }
  Options options = CurrentOptions();
  options.use_direct_reads = options.use_direct_io_for_flush_and_compaction =
      true;
  options.allow_mmap_reads = options.allow_mmap_writes = false;
  DestroyAndReopen(options);

  ASSERT_OK(Put(Key(0), "a"));
  ASSERT_OK(Put(Key(5), "a"));
  ASSERT_OK(Flush());

  ASSERT_OK(Put(Key(10), "a"));
  ASSERT_OK(Put(Key(15), "a"));
  ASSERT_OK(Flush());

  ASSERT_OK(db_->CompactRange(CompactRangeOptions(), nullptr, nullptr));
  Reopen(options);
}

TEST_F(DBTest2, MemtableOnlyIterator) {
  Options options = CurrentOptions();
  CreateAndReopenWithCF({"pikachu"}, options);

  ASSERT_OK(Put(1, "foo", "first"));
  ASSERT_OK(Put(1, "bar", "second"));

  ReadOptions ropt;
  ropt.read_tier = kMemtableTier;
  std::string value;
  Iterator* it = nullptr;

  // Before flushing
  // point lookups
  ASSERT_OK(db_->Get(ropt, handles_[1], "foo", &value));
  ASSERT_EQ("first", value);
  ASSERT_OK(db_->Get(ropt, handles_[1], "bar", &value));
  ASSERT_EQ("second", value);

  // Memtable-only iterator (read_tier=kMemtableTier); data not flushed yet.
  it = db_->NewIterator(ropt, handles_[1]);
  int count = 0;
  for (it->SeekToFirst(); it->Valid(); it->Next()) {
    ASSERT_TRUE(it->Valid());
    count++;
  }
  ASSERT_TRUE(!it->Valid());
  ASSERT_EQ(2, count);
  delete it;

  Flush(1);

  // After flushing
  // point lookups
  ASSERT_OK(db_->Get(ropt, handles_[1], "foo", &value));
  ASSERT_EQ("first", value);
  ASSERT_OK(db_->Get(ropt, handles_[1], "bar", &value));
  ASSERT_EQ("second", value);
  // nothing should be returned using memtable-only iterator after flushing.
  it = db_->NewIterator(ropt, handles_[1]);
  count = 0;
  for (it->SeekToFirst(); it->Valid(); it->Next()) {
    ASSERT_TRUE(it->Valid());
    count++;
  }
  ASSERT_TRUE(!it->Valid());
  ASSERT_EQ(0, count);
  delete it;

  // Add a key to memtable
  ASSERT_OK(Put(1, "foobar", "third"));
  it = db_->NewIterator(ropt, handles_[1]);
  count = 0;
  for (it->SeekToFirst(); it->Valid(); it->Next()) {
    ASSERT_TRUE(it->Valid());
    ASSERT_EQ("foobar", it->key().ToString());
    ASSERT_EQ("third", it->value().ToString());
    count++;
  }
  ASSERT_TRUE(!it->Valid());
  ASSERT_EQ(1, count);
  delete it;
}

TEST_F(DBTest2, LowPriWrite) {
  Options options = CurrentOptions();
  // Compaction pressure should trigger since 6 files
  options.level0_file_num_compaction_trigger = 4;
  options.level0_slowdown_writes_trigger = 12;
  options.level0_stop_writes_trigger = 30;
  options.delayed_write_rate = 8 * 1024 * 1024;
  Reopen(options);

  std::atomic<int> rate_limit_count(0);

  ROCKSDB_NAMESPACE::SyncPoint::GetInstance()->SetCallBack(
      "GenericRateLimiter::Request:1", [&](void* arg) {
        rate_limit_count.fetch_add(1);
        int64_t* rate_bytes_per_sec = static_cast<int64_t*>(arg);
        ASSERT_EQ(1024 * 1024, *rate_bytes_per_sec);
      });
  // Block compaction
  ROCKSDB_NAMESPACE::SyncPoint::GetInstance()->LoadDependency({
      {"DBTest.LowPriWrite:0", "DBImpl::BGWorkCompaction"},
  });
  ROCKSDB_NAMESPACE::SyncPoint::GetInstance()->EnableProcessing();
  WriteOptions wo;
  for (int i = 0; i < 6; i++) {
    wo.low_pri = false;
    Put("", "", wo);
    wo.low_pri = true;
    Put("", "", wo);
    Flush();
  }
  ASSERT_EQ(0, rate_limit_count.load());
  wo.low_pri = true;
  Put("", "", wo);
  ASSERT_EQ(1, rate_limit_count.load());
  wo.low_pri = false;
  Put("", "", wo);
  ASSERT_EQ(1, rate_limit_count.load());

  TEST_SYNC_POINT("DBTest.LowPriWrite:0");
  ROCKSDB_NAMESPACE::SyncPoint::GetInstance()->DisableProcessing();

  dbfull()->TEST_WaitForCompact();
  wo.low_pri = true;
  Put("", "", wo);
  ASSERT_EQ(1, rate_limit_count.load());
  wo.low_pri = false;
  Put("", "", wo);
  ASSERT_EQ(1, rate_limit_count.load());
}

#ifndef ROCKSDB_LITE
TEST_F(DBTest2, RateLimitedCompactionReads) {
  // compaction input has 512KB data
  const int kNumKeysPerFile = 128;
  const int kBytesPerKey = 1024;
  const int kNumL0Files = 4;

  for (auto use_direct_io : {false, true}) {
    if (use_direct_io && !IsDirectIOSupported()) {
      continue;
    }
    Options options = CurrentOptions();
    options.compression = kNoCompression;
    options.level0_file_num_compaction_trigger = kNumL0Files;
    options.memtable_factory.reset(new SpecialSkipListFactory(kNumKeysPerFile));
    options.new_table_reader_for_compaction_inputs = true;
    // takes roughly one second, split into 100 x 10ms intervals. Each interval
    // permits 5.12KB, which is smaller than the block size, so this test
    // exercises the code for chunking reads.
    options.rate_limiter.reset(NewGenericRateLimiter(
        static_cast<int64_t>(kNumL0Files * kNumKeysPerFile *
                             kBytesPerKey) /* rate_bytes_per_sec */,
        10 * 1000 /* refill_period_us */, 10 /* fairness */,
        RateLimiter::Mode::kReadsOnly));
    options.use_direct_reads = options.use_direct_io_for_flush_and_compaction =
        use_direct_io;
    BlockBasedTableOptions bbto;
    bbto.block_size = 16384;
    bbto.no_block_cache = true;
    options.table_factory.reset(new BlockBasedTableFactory(bbto));
    DestroyAndReopen(options);

    for (int i = 0; i < kNumL0Files; ++i) {
      for (int j = 0; j <= kNumKeysPerFile; ++j) {
        ASSERT_OK(Put(Key(j), DummyString(kBytesPerKey)));
      }
      dbfull()->TEST_WaitForFlushMemTable();
      ASSERT_EQ(i + 1, NumTableFilesAtLevel(0));
    }
    dbfull()->TEST_WaitForCompact();
    ASSERT_EQ(0, NumTableFilesAtLevel(0));

    ASSERT_EQ(0, options.rate_limiter->GetTotalBytesThrough(Env::IO_HIGH));
    // should be slightly above 512KB due to non-data blocks read. Arbitrarily
    // chose 1MB as the upper bound on the total bytes read.
    size_t rate_limited_bytes =
        options.rate_limiter->GetTotalBytesThrough(Env::IO_LOW);
    // Include the explicit prefetch of the footer in direct I/O case.
    size_t direct_io_extra = use_direct_io ? 512 * 1024 : 0;
    ASSERT_GE(
        rate_limited_bytes,
        static_cast<size_t>(kNumKeysPerFile * kBytesPerKey * kNumL0Files));
    ASSERT_LT(
        rate_limited_bytes,
        static_cast<size_t>(2 * kNumKeysPerFile * kBytesPerKey * kNumL0Files +
                            direct_io_extra));

    Iterator* iter = db_->NewIterator(ReadOptions());
    for (iter->SeekToFirst(); iter->Valid(); iter->Next()) {
      ASSERT_EQ(iter->value().ToString(), DummyString(kBytesPerKey));
    }
    delete iter;
    // bytes read for user iterator shouldn't count against the rate limit.
    ASSERT_EQ(rate_limited_bytes,
              static_cast<size_t>(
                  options.rate_limiter->GetTotalBytesThrough(Env::IO_LOW)));
  }
}
#endif  // ROCKSDB_LITE

// Make sure DB can be reopen with reduced number of levels, given no file
// is on levels higher than the new num_levels.
TEST_F(DBTest2, ReduceLevel) {
  Options options;
  options.disable_auto_compactions = true;
  options.num_levels = 7;
  Reopen(options);
  Put("foo", "bar");
  Flush();
  MoveFilesToLevel(6);
#ifndef ROCKSDB_LITE
  ASSERT_EQ("0,0,0,0,0,0,1", FilesPerLevel());
#endif  // !ROCKSDB_LITE
  CompactRangeOptions compact_options;
  compact_options.change_level = true;
  compact_options.target_level = 1;
  dbfull()->CompactRange(compact_options, nullptr, nullptr);
#ifndef ROCKSDB_LITE
  ASSERT_EQ("0,1", FilesPerLevel());
#endif  // !ROCKSDB_LITE
  options.num_levels = 3;
  Reopen(options);
#ifndef ROCKSDB_LITE
  ASSERT_EQ("0,1", FilesPerLevel());
#endif  // !ROCKSDB_LITE
}

// Test that ReadCallback is actually used in both memtbale and sst tables
TEST_F(DBTest2, ReadCallbackTest) {
  Options options;
  options.disable_auto_compactions = true;
  options.num_levels = 7;
  Reopen(options);
  std::vector<const Snapshot*> snapshots;
  // Try to create a db with multiple layers and a memtable
  const std::string key = "foo";
  const std::string value = "bar";
  // This test assumes that the seq start with 1 and increased by 1 after each
  // write batch of size 1. If that behavior changes, the test needs to be
  // updated as well.
  // TODO(myabandeh): update this test to use the seq number that is returned by
  // the DB instead of assuming what seq the DB used.
  int i = 1;
  for (; i < 10; i++) {
    Put(key, value + std::to_string(i));
    // Take a snapshot to avoid the value being removed during compaction
    auto snapshot = dbfull()->GetSnapshot();
    snapshots.push_back(snapshot);
  }
  Flush();
  for (; i < 20; i++) {
    Put(key, value + std::to_string(i));
    // Take a snapshot to avoid the value being removed during compaction
    auto snapshot = dbfull()->GetSnapshot();
    snapshots.push_back(snapshot);
  }
  Flush();
  MoveFilesToLevel(6);
#ifndef ROCKSDB_LITE
  ASSERT_EQ("0,0,0,0,0,0,2", FilesPerLevel());
#endif  // !ROCKSDB_LITE
  for (; i < 30; i++) {
    Put(key, value + std::to_string(i));
    auto snapshot = dbfull()->GetSnapshot();
    snapshots.push_back(snapshot);
  }
  Flush();
#ifndef ROCKSDB_LITE
  ASSERT_EQ("1,0,0,0,0,0,2", FilesPerLevel());
#endif  // !ROCKSDB_LITE
  // And also add some values to the memtable
  for (; i < 40; i++) {
    Put(key, value + std::to_string(i));
    auto snapshot = dbfull()->GetSnapshot();
    snapshots.push_back(snapshot);
  }

  class TestReadCallback : public ReadCallback {
   public:
    explicit TestReadCallback(SequenceNumber snapshot)
        : ReadCallback(snapshot), snapshot_(snapshot) {}
    bool IsVisibleFullCheck(SequenceNumber seq) override {
      return seq <= snapshot_;
    }

   private:
    SequenceNumber snapshot_;
  };

  for (int seq = 1; seq < i; seq++) {
    PinnableSlice pinnable_val;
    ReadOptions roptions;
    TestReadCallback callback(seq);
    bool dont_care = true;
    DBImpl::GetImplOptions get_impl_options;
    get_impl_options.column_family = dbfull()->DefaultColumnFamily();
    get_impl_options.value = &pinnable_val;
    get_impl_options.value_found = &dont_care;
    get_impl_options.callback = &callback;
    Status s = dbfull()->GetImpl(roptions, key, get_impl_options);
    ASSERT_TRUE(s.ok());
    // Assuming that after each Put the DB increased seq by one, the value and
    // seq number must be equal since we also inc value by 1 after each Put.
    ASSERT_EQ(value + std::to_string(seq), pinnable_val.ToString());
  }

  for (auto snapshot : snapshots) {
    dbfull()->ReleaseSnapshot(snapshot);
  }
}

#ifndef ROCKSDB_LITE

TEST_F(DBTest2, LiveFilesOmitObsoleteFiles) {
  // Regression test for race condition where an obsolete file is returned to
  // user as a "live file" but then deleted, all while file deletions are
  // disabled.
  //
  // It happened like this:
  //
  // 1. [flush thread] Log file "x.log" found by FindObsoleteFiles
  // 2. [user thread] DisableFileDeletions, GetSortedWalFiles are called and the
  //    latter returned "x.log"
  // 3. [flush thread] PurgeObsoleteFiles deleted "x.log"
  // 4. [user thread] Reading "x.log" failed
  //
  // Unfortunately the only regression test I can come up with involves sleep.
  // We cannot set SyncPoints to repro since, once the fix is applied, the
  // SyncPoints would cause a deadlock as the repro's sequence of events is now
  // prohibited.
  //
  // Instead, if we sleep for a second between Find and Purge, and ensure the
  // read attempt happens after purge, then the sequence of events will almost
  // certainly happen on the old code.
  ROCKSDB_NAMESPACE::SyncPoint::GetInstance()->LoadDependency({
      {"DBImpl::BackgroundCallFlush:FilesFound",
       "DBTest2::LiveFilesOmitObsoleteFiles:FlushTriggered"},
      {"DBImpl::PurgeObsoleteFiles:End",
       "DBTest2::LiveFilesOmitObsoleteFiles:LiveFilesCaptured"},
  });
  ROCKSDB_NAMESPACE::SyncPoint::GetInstance()->SetCallBack(
      "DBImpl::PurgeObsoleteFiles:Begin",
      [&](void* /*arg*/) { env_->SleepForMicroseconds(1000000); });
  ROCKSDB_NAMESPACE::SyncPoint::GetInstance()->EnableProcessing();

  Put("key", "val");
  FlushOptions flush_opts;
  flush_opts.wait = false;
  db_->Flush(flush_opts);
  TEST_SYNC_POINT("DBTest2::LiveFilesOmitObsoleteFiles:FlushTriggered");

  db_->DisableFileDeletions();
  VectorLogPtr log_files;
  db_->GetSortedWalFiles(log_files);
  TEST_SYNC_POINT("DBTest2::LiveFilesOmitObsoleteFiles:LiveFilesCaptured");
  for (const auto& log_file : log_files) {
    ASSERT_OK(env_->FileExists(LogFileName(dbname_, log_file->LogNumber())));
  }

  db_->EnableFileDeletions();
  ROCKSDB_NAMESPACE::SyncPoint::GetInstance()->DisableProcessing();
}

TEST_F(DBTest2, TestNumPread) {
  Options options = CurrentOptions();
  // disable block cache
  BlockBasedTableOptions table_options;
  table_options.no_block_cache = true;
  options.table_factory.reset(NewBlockBasedTableFactory(table_options));
  Reopen(options);
  env_->count_random_reads_ = true;

  env_->random_file_open_counter_.store(0);
  ASSERT_OK(Put("bar", "foo"));
  ASSERT_OK(Put("foo", "bar"));
  ASSERT_OK(Flush());
  // After flush, we'll open the file and read footer, meta block,
  // property block and index block.
  ASSERT_EQ(4, env_->random_read_counter_.Read());
  ASSERT_EQ(1, env_->random_file_open_counter_.load());

  // One pread per a normal data block read
  env_->random_file_open_counter_.store(0);
  env_->random_read_counter_.Reset();
  ASSERT_EQ("bar", Get("foo"));
  ASSERT_EQ(1, env_->random_read_counter_.Read());
  // All files are already opened.
  ASSERT_EQ(0, env_->random_file_open_counter_.load());

  env_->random_file_open_counter_.store(0);
  env_->random_read_counter_.Reset();
  ASSERT_OK(Put("bar2", "foo2"));
  ASSERT_OK(Put("foo2", "bar2"));
  ASSERT_OK(Flush());
  // After flush, we'll open the file and read footer, meta block,
  // property block and index block.
  ASSERT_EQ(4, env_->random_read_counter_.Read());
  ASSERT_EQ(1, env_->random_file_open_counter_.load());

  // Compaction needs two input blocks, which requires 2 preads, and
  // generate a new SST file which needs 4 preads (footer, meta block,
  // property block and index block). In total 6.
  env_->random_file_open_counter_.store(0);
  env_->random_read_counter_.Reset();
  ASSERT_OK(db_->CompactRange(CompactRangeOptions(), nullptr, nullptr));
  ASSERT_EQ(6, env_->random_read_counter_.Read());
  // All compactin input files should have already been opened.
  ASSERT_EQ(1, env_->random_file_open_counter_.load());

  // One pread per a normal data block read
  env_->random_file_open_counter_.store(0);
  env_->random_read_counter_.Reset();
  ASSERT_EQ("foo2", Get("bar2"));
  ASSERT_EQ(1, env_->random_read_counter_.Read());
  // SST files are already opened.
  ASSERT_EQ(0, env_->random_file_open_counter_.load());
}

TEST_F(DBTest2, TraceAndReplay) {
  Options options = CurrentOptions();
  options.merge_operator = MergeOperators::CreatePutOperator();
  ReadOptions ro;
  WriteOptions wo;
  TraceOptions trace_opts;
  EnvOptions env_opts;
  CreateAndReopenWithCF({"pikachu"}, options);
  Random rnd(301);
  Iterator* single_iter = nullptr;

  ASSERT_TRUE(db_->EndTrace().IsIOError());

  std::string trace_filename = dbname_ + "/rocksdb.trace";
  std::unique_ptr<TraceWriter> trace_writer;
  ASSERT_OK(NewFileTraceWriter(env_, env_opts, trace_filename, &trace_writer));
  ASSERT_OK(db_->StartTrace(trace_opts, std::move(trace_writer)));

  ASSERT_OK(Put(0, "a", "1"));
  ASSERT_OK(Merge(0, "b", "2"));
  ASSERT_OK(Delete(0, "c"));
  ASSERT_OK(SingleDelete(0, "d"));
  ASSERT_OK(db_->DeleteRange(wo, dbfull()->DefaultColumnFamily(), "e", "f"));

  WriteBatch batch;
  ASSERT_OK(batch.Put("f", "11"));
  ASSERT_OK(batch.Merge("g", "12"));
  ASSERT_OK(batch.Delete("h"));
  ASSERT_OK(batch.SingleDelete("i"));
  ASSERT_OK(batch.DeleteRange("j", "k"));
  ASSERT_OK(db_->Write(wo, &batch));

  single_iter = db_->NewIterator(ro);
  single_iter->Seek("f");
  single_iter->SeekForPrev("g");
  delete single_iter;

  ASSERT_EQ("1", Get(0, "a"));
  ASSERT_EQ("12", Get(0, "g"));

  ASSERT_OK(Put(1, "foo", "bar"));
  ASSERT_OK(Put(1, "rocksdb", "rocks"));
  ASSERT_EQ("NOT_FOUND", Get(1, "leveldb"));

  ASSERT_OK(db_->EndTrace());
  // These should not get into the trace file as it is after EndTrace.
  Put("hello", "world");
  Merge("foo", "bar");

  // Open another db, replay, and verify the data
  std::string value;
  std::string dbname2 = test::PerThreadDBPath(env_, "/db_replay");
  ASSERT_OK(DestroyDB(dbname2, options));

  // Using a different name than db2, to pacify infer's use-after-lifetime
  // warnings (http://fbinfer.com).
  DB* db2_init = nullptr;
  options.create_if_missing = true;
  ASSERT_OK(DB::Open(options, dbname2, &db2_init));
  ColumnFamilyHandle* cf;
  ASSERT_OK(
      db2_init->CreateColumnFamily(ColumnFamilyOptions(), "pikachu", &cf));
  delete cf;
  delete db2_init;

  DB* db2 = nullptr;
  std::vector<ColumnFamilyDescriptor> column_families;
  ColumnFamilyOptions cf_options;
  cf_options.merge_operator = MergeOperators::CreatePutOperator();
  column_families.push_back(ColumnFamilyDescriptor("default", cf_options));
  column_families.push_back(
      ColumnFamilyDescriptor("pikachu", ColumnFamilyOptions()));
  std::vector<ColumnFamilyHandle*> handles;
  ASSERT_OK(DB::Open(DBOptions(), dbname2, column_families, &handles, &db2));

  env_->SleepForMicroseconds(100);
  // Verify that the keys don't already exist
  ASSERT_TRUE(db2->Get(ro, handles[0], "a", &value).IsNotFound());
  ASSERT_TRUE(db2->Get(ro, handles[0], "g", &value).IsNotFound());

  std::unique_ptr<TraceReader> trace_reader;
  ASSERT_OK(NewFileTraceReader(env_, env_opts, trace_filename, &trace_reader));
  Replayer replayer(db2, handles_, std::move(trace_reader));
  ASSERT_OK(replayer.Replay());

  ASSERT_OK(db2->Get(ro, handles[0], "a", &value));
  ASSERT_EQ("1", value);
  ASSERT_OK(db2->Get(ro, handles[0], "g", &value));
  ASSERT_EQ("12", value);
  ASSERT_TRUE(db2->Get(ro, handles[0], "hello", &value).IsNotFound());
  ASSERT_TRUE(db2->Get(ro, handles[0], "world", &value).IsNotFound());

  ASSERT_OK(db2->Get(ro, handles[1], "foo", &value));
  ASSERT_EQ("bar", value);
  ASSERT_OK(db2->Get(ro, handles[1], "rocksdb", &value));
  ASSERT_EQ("rocks", value);

  for (auto handle : handles) {
    delete handle;
  }
  delete db2;
  ASSERT_OK(DestroyDB(dbname2, options));
}

TEST_F(DBTest2, TraceWithLimit) {
  Options options = CurrentOptions();
  options.merge_operator = MergeOperators::CreatePutOperator();
  ReadOptions ro;
  WriteOptions wo;
  TraceOptions trace_opts;
  EnvOptions env_opts;
  CreateAndReopenWithCF({"pikachu"}, options);
  Random rnd(301);

  // test the max trace file size options
  trace_opts.max_trace_file_size = 5;
  std::string trace_filename = dbname_ + "/rocksdb.trace1";
  std::unique_ptr<TraceWriter> trace_writer;
  ASSERT_OK(NewFileTraceWriter(env_, env_opts, trace_filename, &trace_writer));
  ASSERT_OK(db_->StartTrace(trace_opts, std::move(trace_writer)));
  ASSERT_OK(Put(0, "a", "1"));
  ASSERT_OK(Put(0, "b", "1"));
  ASSERT_OK(Put(0, "c", "1"));
  ASSERT_OK(db_->EndTrace());

  std::string dbname2 = test::PerThreadDBPath(env_, "/db_replay2");
  std::string value;
  ASSERT_OK(DestroyDB(dbname2, options));

  // Using a different name than db2, to pacify infer's use-after-lifetime
  // warnings (http://fbinfer.com).
  DB* db2_init = nullptr;
  options.create_if_missing = true;
  ASSERT_OK(DB::Open(options, dbname2, &db2_init));
  ColumnFamilyHandle* cf;
  ASSERT_OK(
      db2_init->CreateColumnFamily(ColumnFamilyOptions(), "pikachu", &cf));
  delete cf;
  delete db2_init;

  DB* db2 = nullptr;
  std::vector<ColumnFamilyDescriptor> column_families;
  ColumnFamilyOptions cf_options;
  cf_options.merge_operator = MergeOperators::CreatePutOperator();
  column_families.push_back(ColumnFamilyDescriptor("default", cf_options));
  column_families.push_back(
      ColumnFamilyDescriptor("pikachu", ColumnFamilyOptions()));
  std::vector<ColumnFamilyHandle*> handles;
  ASSERT_OK(DB::Open(DBOptions(), dbname2, column_families, &handles, &db2));

  env_->SleepForMicroseconds(100);
  // Verify that the keys don't already exist
  ASSERT_TRUE(db2->Get(ro, handles[0], "a", &value).IsNotFound());
  ASSERT_TRUE(db2->Get(ro, handles[0], "b", &value).IsNotFound());
  ASSERT_TRUE(db2->Get(ro, handles[0], "c", &value).IsNotFound());

  std::unique_ptr<TraceReader> trace_reader;
  ASSERT_OK(NewFileTraceReader(env_, env_opts, trace_filename, &trace_reader));
  Replayer replayer(db2, handles_, std::move(trace_reader));
  ASSERT_OK(replayer.Replay());

  ASSERT_TRUE(db2->Get(ro, handles[0], "a", &value).IsNotFound());
  ASSERT_TRUE(db2->Get(ro, handles[0], "b", &value).IsNotFound());
  ASSERT_TRUE(db2->Get(ro, handles[0], "c", &value).IsNotFound());

  for (auto handle : handles) {
    delete handle;
  }
  delete db2;
  ASSERT_OK(DestroyDB(dbname2, options));
}

TEST_F(DBTest2, TraceWithSampling) {
  Options options = CurrentOptions();
  ReadOptions ro;
  WriteOptions wo;
  TraceOptions trace_opts;
  EnvOptions env_opts;
  CreateAndReopenWithCF({"pikachu"}, options);
  Random rnd(301);

  // test the trace file sampling options
  trace_opts.sampling_frequency = 2;
  std::string trace_filename = dbname_ + "/rocksdb.trace_sampling";
  std::unique_ptr<TraceWriter> trace_writer;
  ASSERT_OK(NewFileTraceWriter(env_, env_opts, trace_filename, &trace_writer));
  ASSERT_OK(db_->StartTrace(trace_opts, std::move(trace_writer)));
  ASSERT_OK(Put(0, "a", "1"));
  ASSERT_OK(Put(0, "b", "2"));
  ASSERT_OK(Put(0, "c", "3"));
  ASSERT_OK(Put(0, "d", "4"));
  ASSERT_OK(Put(0, "e", "5"));
  ASSERT_OK(db_->EndTrace());

  std::string dbname2 = test::PerThreadDBPath(env_, "/db_replay_sampling");
  std::string value;
  ASSERT_OK(DestroyDB(dbname2, options));

  // Using a different name than db2, to pacify infer's use-after-lifetime
  // warnings (http://fbinfer.com).
  DB* db2_init = nullptr;
  options.create_if_missing = true;
  ASSERT_OK(DB::Open(options, dbname2, &db2_init));
  ColumnFamilyHandle* cf;
  ASSERT_OK(
      db2_init->CreateColumnFamily(ColumnFamilyOptions(), "pikachu", &cf));
  delete cf;
  delete db2_init;

  DB* db2 = nullptr;
  std::vector<ColumnFamilyDescriptor> column_families;
  ColumnFamilyOptions cf_options;
  column_families.push_back(ColumnFamilyDescriptor("default", cf_options));
  column_families.push_back(
      ColumnFamilyDescriptor("pikachu", ColumnFamilyOptions()));
  std::vector<ColumnFamilyHandle*> handles;
  ASSERT_OK(DB::Open(DBOptions(), dbname2, column_families, &handles, &db2));

  env_->SleepForMicroseconds(100);
  ASSERT_TRUE(db2->Get(ro, handles[0], "a", &value).IsNotFound());
  ASSERT_TRUE(db2->Get(ro, handles[0], "b", &value).IsNotFound());
  ASSERT_TRUE(db2->Get(ro, handles[0], "c", &value).IsNotFound());
  ASSERT_TRUE(db2->Get(ro, handles[0], "d", &value).IsNotFound());
  ASSERT_TRUE(db2->Get(ro, handles[0], "e", &value).IsNotFound());

  std::unique_ptr<TraceReader> trace_reader;
  ASSERT_OK(NewFileTraceReader(env_, env_opts, trace_filename, &trace_reader));
  Replayer replayer(db2, handles_, std::move(trace_reader));
  ASSERT_OK(replayer.Replay());

  ASSERT_TRUE(db2->Get(ro, handles[0], "a", &value).IsNotFound());
  ASSERT_FALSE(db2->Get(ro, handles[0], "b", &value).IsNotFound());
  ASSERT_TRUE(db2->Get(ro, handles[0], "c", &value).IsNotFound());
  ASSERT_FALSE(db2->Get(ro, handles[0], "d", &value).IsNotFound());
  ASSERT_TRUE(db2->Get(ro, handles[0], "e", &value).IsNotFound());

  for (auto handle : handles) {
    delete handle;
  }
  delete db2;
  ASSERT_OK(DestroyDB(dbname2, options));
}

TEST_F(DBTest2, TraceWithFilter) {
  Options options = CurrentOptions();
  options.merge_operator = MergeOperators::CreatePutOperator();
  ReadOptions ro;
  WriteOptions wo;
  TraceOptions trace_opts;
  EnvOptions env_opts;
  CreateAndReopenWithCF({"pikachu"}, options);
  Random rnd(301);
  Iterator* single_iter = nullptr;

  trace_opts.filter = TraceFilterType::kTraceFilterWrite;

  std::string trace_filename = dbname_ + "/rocksdb.trace";
  std::unique_ptr<TraceWriter> trace_writer;
  ASSERT_OK(NewFileTraceWriter(env_, env_opts, trace_filename, &trace_writer));
  ASSERT_OK(db_->StartTrace(trace_opts, std::move(trace_writer)));

  ASSERT_OK(Put(0, "a", "1"));
  ASSERT_OK(Merge(0, "b", "2"));
  ASSERT_OK(Delete(0, "c"));
  ASSERT_OK(SingleDelete(0, "d"));
  ASSERT_OK(db_->DeleteRange(wo, dbfull()->DefaultColumnFamily(), "e", "f"));

  WriteBatch batch;
  ASSERT_OK(batch.Put("f", "11"));
  ASSERT_OK(batch.Merge("g", "12"));
  ASSERT_OK(batch.Delete("h"));
  ASSERT_OK(batch.SingleDelete("i"));
  ASSERT_OK(batch.DeleteRange("j", "k"));
  ASSERT_OK(db_->Write(wo, &batch));

  single_iter = db_->NewIterator(ro);
  single_iter->Seek("f");
  single_iter->SeekForPrev("g");
  delete single_iter;

  ASSERT_EQ("1", Get(0, "a"));
  ASSERT_EQ("12", Get(0, "g"));

  ASSERT_OK(Put(1, "foo", "bar"));
  ASSERT_OK(Put(1, "rocksdb", "rocks"));
  ASSERT_EQ("NOT_FOUND", Get(1, "leveldb"));

  ASSERT_OK(db_->EndTrace());
  // These should not get into the trace file as it is after EndTrace.
  Put("hello", "world");
  Merge("foo", "bar");

  // Open another db, replay, and verify the data
  std::string value;
  std::string dbname2 = test::TmpDir(env_) + "/db_replay";
  ASSERT_OK(DestroyDB(dbname2, options));

  // Using a different name than db2, to pacify infer's use-after-lifetime
  // warnings (http://fbinfer.com).
  DB* db2_init = nullptr;
  options.create_if_missing = true;
  ASSERT_OK(DB::Open(options, dbname2, &db2_init));
  ColumnFamilyHandle* cf;
  ASSERT_OK(
      db2_init->CreateColumnFamily(ColumnFamilyOptions(), "pikachu", &cf));
  delete cf;
  delete db2_init;

  DB* db2 = nullptr;
  std::vector<ColumnFamilyDescriptor> column_families;
  ColumnFamilyOptions cf_options;
  cf_options.merge_operator = MergeOperators::CreatePutOperator();
  column_families.push_back(ColumnFamilyDescriptor("default", cf_options));
  column_families.push_back(
      ColumnFamilyDescriptor("pikachu", ColumnFamilyOptions()));
  std::vector<ColumnFamilyHandle*> handles;
  ASSERT_OK(DB::Open(DBOptions(), dbname2, column_families, &handles, &db2));

  env_->SleepForMicroseconds(100);
  // Verify that the keys don't already exist
  ASSERT_TRUE(db2->Get(ro, handles[0], "a", &value).IsNotFound());
  ASSERT_TRUE(db2->Get(ro, handles[0], "g", &value).IsNotFound());

  std::unique_ptr<TraceReader> trace_reader;
  ASSERT_OK(NewFileTraceReader(env_, env_opts, trace_filename, &trace_reader));
  Replayer replayer(db2, handles_, std::move(trace_reader));
  ASSERT_OK(replayer.Replay());

  // All the key-values should not present since we filter out the WRITE ops.
  ASSERT_TRUE(db2->Get(ro, handles[0], "a", &value).IsNotFound());
  ASSERT_TRUE(db2->Get(ro, handles[0], "g", &value).IsNotFound());
  ASSERT_TRUE(db2->Get(ro, handles[0], "hello", &value).IsNotFound());
  ASSERT_TRUE(db2->Get(ro, handles[0], "world", &value).IsNotFound());
  ASSERT_TRUE(db2->Get(ro, handles[0], "foo", &value).IsNotFound());
  ASSERT_TRUE(db2->Get(ro, handles[0], "rocksdb", &value).IsNotFound());

  for (auto handle : handles) {
    delete handle;
  }
  delete db2;
  ASSERT_OK(DestroyDB(dbname2, options));

  // Set up a new db.
  std::string dbname3 = test::TmpDir(env_) + "/db_not_trace_read";
  ASSERT_OK(DestroyDB(dbname3, options));

  DB* db3_init = nullptr;
  options.create_if_missing = true;
  ColumnFamilyHandle* cf3;
  ASSERT_OK(DB::Open(options, dbname3, &db3_init));
  ASSERT_OK(
      db3_init->CreateColumnFamily(ColumnFamilyOptions(), "pikachu", &cf3));
  delete cf3;
  delete db3_init;

  column_families.clear();
  column_families.push_back(ColumnFamilyDescriptor("default", cf_options));
  column_families.push_back(
      ColumnFamilyDescriptor("pikachu", ColumnFamilyOptions()));
  handles.clear();

  DB* db3 =  nullptr;
  ASSERT_OK(DB::Open(DBOptions(), dbname3, column_families, &handles, &db3));

  env_->SleepForMicroseconds(100);
  // Verify that the keys don't already exist
  ASSERT_TRUE(db3->Get(ro, handles[0], "a", &value).IsNotFound());
  ASSERT_TRUE(db3->Get(ro, handles[0], "g", &value).IsNotFound());

  //The tracer will not record the READ ops.
  trace_opts.filter = TraceFilterType::kTraceFilterGet;
  std::string trace_filename3 = dbname_ + "/rocksdb.trace_3";
  std::unique_ptr<TraceWriter> trace_writer3;
  ASSERT_OK(
    NewFileTraceWriter(env_, env_opts, trace_filename3, &trace_writer3));
  ASSERT_OK(db3->StartTrace(trace_opts, std::move(trace_writer3)));

  ASSERT_OK(db3->Put(wo, handles[0], "a", "1"));
  ASSERT_OK(db3->Merge(wo, handles[0], "b", "2"));
  ASSERT_OK(db3->Delete(wo, handles[0], "c"));
  ASSERT_OK(db3->SingleDelete(wo, handles[0], "d"));

  ASSERT_OK(db3->Get(ro, handles[0], "a", &value));
  ASSERT_EQ(value, "1");
  ASSERT_TRUE(db3->Get(ro, handles[0], "c", &value).IsNotFound());

  ASSERT_OK(db3->EndTrace());

  for (auto handle : handles) {
    delete handle;
  }
  delete db3;
  ASSERT_OK(DestroyDB(dbname3, options));

  std::unique_ptr<TraceReader> trace_reader3;
  ASSERT_OK(
    NewFileTraceReader(env_, env_opts, trace_filename3, &trace_reader3));

  // Count the number of records in the trace file;
  int count = 0;
  std::string data;
  Status s;
  while (true) {
    s = trace_reader3->Read(&data);
    if (!s.ok()) {
      break;
    }
    count += 1;
  }
  // We also need to count the header and footer
  // 4 WRITE + HEADER + FOOTER = 6
  ASSERT_EQ(count, 6);
}

#endif  // ROCKSDB_LITE

TEST_F(DBTest2, PinnableSliceAndMmapReads) {
  Options options = CurrentOptions();
  options.allow_mmap_reads = true;
  options.max_open_files = 100;
  options.compression = kNoCompression;
  Reopen(options);

  ASSERT_OK(Put("foo", "bar"));
  ASSERT_OK(Flush());

  PinnableSlice pinned_value;
  ASSERT_EQ(Get("foo", &pinned_value), Status::OK());
  // It is not safe to pin mmap files as they might disappear by compaction
  ASSERT_FALSE(pinned_value.IsPinned());
  ASSERT_EQ(pinned_value.ToString(), "bar");

  dbfull()->TEST_CompactRange(0 /* level */, nullptr /* begin */,
                              nullptr /* end */, nullptr /* column_family */,
                              true /* disallow_trivial_move */);

  // Ensure pinned_value doesn't rely on memory munmap'd by the above
  // compaction. It crashes if it does.
  ASSERT_EQ(pinned_value.ToString(), "bar");

#ifndef ROCKSDB_LITE
  pinned_value.Reset();
  // Unsafe to pin mmap files when they could be kicked out of table cache
  Close();
  ASSERT_OK(ReadOnlyReopen(options));
  ASSERT_EQ(Get("foo", &pinned_value), Status::OK());
  ASSERT_FALSE(pinned_value.IsPinned());
  ASSERT_EQ(pinned_value.ToString(), "bar");

  pinned_value.Reset();
  // In read-only mode with infinite capacity on table cache it should pin the
  // value and avoid the memcpy
  Close();
  options.max_open_files = -1;
  ASSERT_OK(ReadOnlyReopen(options));
  ASSERT_EQ(Get("foo", &pinned_value), Status::OK());
  ASSERT_TRUE(pinned_value.IsPinned());
  ASSERT_EQ(pinned_value.ToString(), "bar");
#endif
}

TEST_F(DBTest2, DISABLED_IteratorPinnedMemory) {
  Options options = CurrentOptions();
  options.create_if_missing = true;
  options.statistics = ROCKSDB_NAMESPACE::CreateDBStatistics();
  BlockBasedTableOptions bbto;
  bbto.no_block_cache = false;
  bbto.cache_index_and_filter_blocks = false;
  bbto.block_cache = NewLRUCache(100000);
  bbto.block_size = 400;  // small block size
  options.table_factory.reset(new BlockBasedTableFactory(bbto));
  Reopen(options);

  Random rnd(301);
  std::string v = rnd.RandomString(400);

  // Since v is the size of a block, each key should take a block
  // of 400+ bytes.
  Put("1", v);
  Put("3", v);
  Put("5", v);
  Put("7", v);
  ASSERT_OK(Flush());

  ASSERT_EQ(0, bbto.block_cache->GetPinnedUsage());

  // Verify that iterators don't pin more than one data block in block cache
  // at each time.
  {
    std::unique_ptr<Iterator> iter(db_->NewIterator(ReadOptions()));
    iter->SeekToFirst();

    for (int i = 0; i < 4; i++) {
      ASSERT_TRUE(iter->Valid());
      // Block cache should contain exactly one block.
      ASSERT_GT(bbto.block_cache->GetPinnedUsage(), 0);
      ASSERT_LT(bbto.block_cache->GetPinnedUsage(), 800);
      iter->Next();
    }
    ASSERT_FALSE(iter->Valid());

    iter->Seek("4");
    ASSERT_TRUE(iter->Valid());

    ASSERT_GT(bbto.block_cache->GetPinnedUsage(), 0);
    ASSERT_LT(bbto.block_cache->GetPinnedUsage(), 800);

    iter->Seek("3");
    ASSERT_TRUE(iter->Valid());

    ASSERT_GT(bbto.block_cache->GetPinnedUsage(), 0);
    ASSERT_LT(bbto.block_cache->GetPinnedUsage(), 800);
  }
  ASSERT_EQ(0, bbto.block_cache->GetPinnedUsage());

  // Test compaction case
  Put("2", v);
  Put("5", v);
  Put("6", v);
  Put("8", v);
  ASSERT_OK(Flush());

  // Clear existing data in block cache
  bbto.block_cache->SetCapacity(0);
  bbto.block_cache->SetCapacity(100000);

  // Verify compaction input iterators don't hold more than one data blocks at
  // one time.
  std::atomic<bool> finished(false);
  std::atomic<int> block_newed(0);
  std::atomic<int> block_destroyed(0);
  ROCKSDB_NAMESPACE::SyncPoint::GetInstance()->SetCallBack(
      "Block::Block:0", [&](void* /*arg*/) {
        if (finished) {
          return;
        }
        // Two iterators. At most 2 outstanding blocks.
        EXPECT_GE(block_newed.load(), block_destroyed.load());
        EXPECT_LE(block_newed.load(), block_destroyed.load() + 1);
        block_newed.fetch_add(1);
      });
  ROCKSDB_NAMESPACE::SyncPoint::GetInstance()->SetCallBack(
      "Block::~Block", [&](void* /*arg*/) {
        if (finished) {
          return;
        }
        // Two iterators. At most 2 outstanding blocks.
        EXPECT_GE(block_newed.load(), block_destroyed.load() + 1);
        EXPECT_LE(block_newed.load(), block_destroyed.load() + 2);
        block_destroyed.fetch_add(1);
      });
  ROCKSDB_NAMESPACE::SyncPoint::GetInstance()->SetCallBack(
      "CompactionJob::Run:BeforeVerify",
      [&](void* /*arg*/) { finished = true; });
  ROCKSDB_NAMESPACE::SyncPoint::GetInstance()->EnableProcessing();

  ASSERT_OK(db_->CompactRange(CompactRangeOptions(), nullptr, nullptr));

  // Two input files. Each of them has 4 data blocks.
  ASSERT_EQ(8, block_newed.load());
  ASSERT_EQ(8, block_destroyed.load());

  ROCKSDB_NAMESPACE::SyncPoint::GetInstance()->DisableProcessing();
}

TEST_F(DBTest2, TestBBTTailPrefetch) {
  std::atomic<bool> called(false);
  size_t expected_lower_bound = 512 * 1024;
  size_t expected_higher_bound = 512 * 1024;
  ROCKSDB_NAMESPACE::SyncPoint::GetInstance()->SetCallBack(
      "BlockBasedTable::Open::TailPrefetchLen", [&](void* arg) {
        size_t* prefetch_size = static_cast<size_t*>(arg);
        EXPECT_LE(expected_lower_bound, *prefetch_size);
        EXPECT_GE(expected_higher_bound, *prefetch_size);
        called = true;
      });
  ROCKSDB_NAMESPACE::SyncPoint::GetInstance()->EnableProcessing();

  Put("1", "1");
  Put("9", "1");
  Flush();

  expected_lower_bound = 0;
  expected_higher_bound = 8 * 1024;

  Put("1", "1");
  Put("9", "1");
  Flush();

  Put("1", "1");
  Put("9", "1");
  Flush();

  // Full compaction to make sure there is no L0 file after the open.
  ASSERT_OK(db_->CompactRange(CompactRangeOptions(), nullptr, nullptr));

  ASSERT_TRUE(called.load());
  called = false;

  ROCKSDB_NAMESPACE::SyncPoint::GetInstance()->DisableProcessing();
  ROCKSDB_NAMESPACE::SyncPoint::GetInstance()->ClearAllCallBacks();

  std::atomic<bool> first_call(true);
  ROCKSDB_NAMESPACE::SyncPoint::GetInstance()->SetCallBack(
      "BlockBasedTable::Open::TailPrefetchLen", [&](void* arg) {
        size_t* prefetch_size = static_cast<size_t*>(arg);
        if (first_call) {
          EXPECT_EQ(4 * 1024, *prefetch_size);
          first_call = false;
        } else {
          EXPECT_GE(4 * 1024, *prefetch_size);
        }
        called = true;
      });
  ROCKSDB_NAMESPACE::SyncPoint::GetInstance()->EnableProcessing();

  Options options = CurrentOptions();
  options.max_file_opening_threads = 1;  // one thread
  BlockBasedTableOptions table_options;
  table_options.cache_index_and_filter_blocks = true;
  options.table_factory.reset(NewBlockBasedTableFactory(table_options));
  options.max_open_files = -1;
  Reopen(options);

  Put("1", "1");
  Put("9", "1");
  Flush();

  Put("1", "1");
  Put("9", "1");
  Flush();

  ASSERT_TRUE(called.load());
  called = false;

  // Parallel loading SST files
  options.max_file_opening_threads = 16;
  Reopen(options);

  ASSERT_OK(db_->CompactRange(CompactRangeOptions(), nullptr, nullptr));

  ASSERT_TRUE(called.load());

  ROCKSDB_NAMESPACE::SyncPoint::GetInstance()->DisableProcessing();
  ROCKSDB_NAMESPACE::SyncPoint::GetInstance()->ClearAllCallBacks();
}

TEST_F(DBTest2, TestGetColumnFamilyHandleUnlocked) {
  // Setup sync point dependency to reproduce the race condition of
  // DBImpl::GetColumnFamilyHandleUnlocked
  ROCKSDB_NAMESPACE::SyncPoint::GetInstance()->LoadDependency({
      {"TestGetColumnFamilyHandleUnlocked::GetColumnFamilyHandleUnlocked1",
       "TestGetColumnFamilyHandleUnlocked::PreGetColumnFamilyHandleUnlocked2"},
      {"TestGetColumnFamilyHandleUnlocked::GetColumnFamilyHandleUnlocked2",
       "TestGetColumnFamilyHandleUnlocked::ReadColumnFamilyHandle1"},
  });
  SyncPoint::GetInstance()->EnableProcessing();

  CreateColumnFamilies({"test1", "test2"}, Options());
  ASSERT_EQ(handles_.size(), 2);

  DBImpl* dbi = static_cast_with_check<DBImpl>(db_);
  port::Thread user_thread1([&]() {
    auto cfh = dbi->GetColumnFamilyHandleUnlocked(handles_[0]->GetID());
    ASSERT_EQ(cfh->GetID(), handles_[0]->GetID());
    TEST_SYNC_POINT("TestGetColumnFamilyHandleUnlocked::GetColumnFamilyHandleUnlocked1");
    TEST_SYNC_POINT("TestGetColumnFamilyHandleUnlocked::ReadColumnFamilyHandle1");
    ASSERT_EQ(cfh->GetID(), handles_[0]->GetID());
  });

  port::Thread user_thread2([&]() {
    TEST_SYNC_POINT("TestGetColumnFamilyHandleUnlocked::PreGetColumnFamilyHandleUnlocked2");
    auto cfh = dbi->GetColumnFamilyHandleUnlocked(handles_[1]->GetID());
    ASSERT_EQ(cfh->GetID(), handles_[1]->GetID());
    TEST_SYNC_POINT("TestGetColumnFamilyHandleUnlocked::GetColumnFamilyHandleUnlocked2");
    ASSERT_EQ(cfh->GetID(), handles_[1]->GetID());
  });

  user_thread1.join();
  user_thread2.join();

  ROCKSDB_NAMESPACE::SyncPoint::GetInstance()->DisableProcessing();
  ROCKSDB_NAMESPACE::SyncPoint::GetInstance()->ClearAllCallBacks();
}

#ifndef ROCKSDB_LITE
TEST_F(DBTest2, TestCompactFiles) {
  // Setup sync point dependency to reproduce the race condition of
  // DBImpl::GetColumnFamilyHandleUnlocked
  ROCKSDB_NAMESPACE::SyncPoint::GetInstance()->LoadDependency({
      {"TestCompactFiles::IngestExternalFile1",
       "TestCompactFiles::IngestExternalFile2"},
  });
  SyncPoint::GetInstance()->EnableProcessing();

  Options options;
  options.num_levels = 2;
  options.disable_auto_compactions = true;
  Reopen(options);
  auto* handle = db_->DefaultColumnFamily();
  ASSERT_EQ(db_->NumberLevels(handle), 2);

  ROCKSDB_NAMESPACE::SstFileWriter sst_file_writer{
      ROCKSDB_NAMESPACE::EnvOptions(), options};
  std::string external_file1 = dbname_ + "/test_compact_files1.sst_t";
  std::string external_file2 = dbname_ + "/test_compact_files2.sst_t";
  std::string external_file3 = dbname_ + "/test_compact_files3.sst_t";

  ASSERT_OK(sst_file_writer.Open(external_file1));
  ASSERT_OK(sst_file_writer.Put("1", "1"));
  ASSERT_OK(sst_file_writer.Put("2", "2"));
  ASSERT_OK(sst_file_writer.Finish());

  ASSERT_OK(sst_file_writer.Open(external_file2));
  ASSERT_OK(sst_file_writer.Put("3", "3"));
  ASSERT_OK(sst_file_writer.Put("4", "4"));
  ASSERT_OK(sst_file_writer.Finish());

  ASSERT_OK(sst_file_writer.Open(external_file3));
  ASSERT_OK(sst_file_writer.Put("5", "5"));
  ASSERT_OK(sst_file_writer.Put("6", "6"));
  ASSERT_OK(sst_file_writer.Finish());

  ASSERT_OK(db_->IngestExternalFile(handle, {external_file1, external_file3},
                                    IngestExternalFileOptions()));
  ASSERT_EQ(NumTableFilesAtLevel(1, 0), 2);
  std::vector<std::string> files;
  GetSstFiles(env_, dbname_, &files);
  ASSERT_EQ(files.size(), 2);

  port::Thread user_thread1(
      [&]() { db_->CompactFiles(CompactionOptions(), handle, files, 1); });

  port::Thread user_thread2([&]() {
    ASSERT_OK(db_->IngestExternalFile(handle, {external_file2},
                                      IngestExternalFileOptions()));
    TEST_SYNC_POINT("TestCompactFiles::IngestExternalFile1");
  });

  user_thread1.join();
  user_thread2.join();

  ROCKSDB_NAMESPACE::SyncPoint::GetInstance()->DisableProcessing();
  ROCKSDB_NAMESPACE::SyncPoint::GetInstance()->ClearAllCallBacks();
}
#endif  // ROCKSDB_LITE

// TODO: figure out why this test fails in appveyor
#ifndef OS_WIN
TEST_F(DBTest2, MultiDBParallelOpenTest) {
  const int kNumDbs = 2;
  Options options = CurrentOptions();
  std::vector<std::string> dbnames;
  for (int i = 0; i < kNumDbs; ++i) {
    dbnames.emplace_back(test::TmpDir(env_) + "/db" + ToString(i));
    ASSERT_OK(DestroyDB(dbnames.back(), options));
  }

  // Verify empty DBs can be created in parallel
  std::vector<std::thread> open_threads;
  std::vector<DB*> dbs{static_cast<unsigned int>(kNumDbs), nullptr};
  options.create_if_missing = true;
  for (int i = 0; i < kNumDbs; ++i) {
    open_threads.emplace_back(
        [&](int dbnum) {
          ASSERT_OK(DB::Open(options, dbnames[dbnum], &dbs[dbnum]));
        },
        i);
  }

  // Now add some data and close, so next we can verify non-empty DBs can be
  // recovered in parallel
  for (int i = 0; i < kNumDbs; ++i) {
    open_threads[i].join();
    ASSERT_OK(dbs[i]->Put(WriteOptions(), "xi", "gua"));
    delete dbs[i];
  }

  // Verify non-empty DBs can be recovered in parallel
  dbs.clear();
  open_threads.clear();
  for (int i = 0; i < kNumDbs; ++i) {
    open_threads.emplace_back(
        [&](int dbnum) {
          ASSERT_OK(DB::Open(options, dbnames[dbnum], &dbs[dbnum]));
        },
        i);
  }

  // Wait and cleanup
  for (int i = 0; i < kNumDbs; ++i) {
    open_threads[i].join();
    delete dbs[i];
    ASSERT_OK(DestroyDB(dbnames[i], options));
  }
}
#endif  // OS_WIN

namespace {
class DummyOldStats : public Statistics {
 public:
  uint64_t getTickerCount(uint32_t /*ticker_type*/) const override { return 0; }
  void recordTick(uint32_t /* ticker_type */, uint64_t /* count */) override {
    num_rt++;
  }
  void setTickerCount(uint32_t /*ticker_type*/, uint64_t /*count*/) override {}
  uint64_t getAndResetTickerCount(uint32_t /*ticker_type*/) override {
    return 0;
  }
  void measureTime(uint32_t /*histogram_type*/, uint64_t /*count*/) override {
    num_mt++;
  }
  void histogramData(
      uint32_t /*histogram_type*/,
      ROCKSDB_NAMESPACE::HistogramData* const /*data*/) const override {}
  std::string getHistogramString(uint32_t /*type*/) const override {
    return "";
  }
  bool HistEnabledForType(uint32_t /*type*/) const override { return false; }
  std::string ToString() const override { return ""; }
  int num_rt = 0;
  int num_mt = 0;
};
}  // namespace

TEST_F(DBTest2, OldStatsInterface) {
  DummyOldStats* dos = new DummyOldStats();
  std::shared_ptr<Statistics> stats(dos);
  Options options = CurrentOptions();
  options.create_if_missing = true;
  options.statistics = stats;
  Reopen(options);

  Put("foo", "bar");
  ASSERT_EQ("bar", Get("foo"));
  ASSERT_OK(Flush());
  ASSERT_EQ("bar", Get("foo"));

  ASSERT_GT(dos->num_rt, 0);
  ASSERT_GT(dos->num_mt, 0);
}

TEST_F(DBTest2, CloseWithUnreleasedSnapshot) {
  const Snapshot* ss = db_->GetSnapshot();

  for (auto h : handles_) {
    db_->DestroyColumnFamilyHandle(h);
  }
  handles_.clear();

  ASSERT_NOK(db_->Close());
  db_->ReleaseSnapshot(ss);
  ASSERT_OK(db_->Close());
  delete db_;
  db_ = nullptr;
}

TEST_F(DBTest2, PrefixBloomReseek) {
  Options options = CurrentOptions();
  options.create_if_missing = true;
  options.prefix_extractor.reset(NewCappedPrefixTransform(3));
  BlockBasedTableOptions bbto;
  bbto.filter_policy.reset(NewBloomFilterPolicy(10, false));
  bbto.whole_key_filtering = false;
  options.table_factory.reset(NewBlockBasedTableFactory(bbto));
  DestroyAndReopen(options);

  // Construct two L1 files with keys:
  // f1:[aaa1 ccc1] f2:[ddd0]
  ASSERT_OK(Put("aaa1", ""));
  ASSERT_OK(Put("ccc1", ""));
  ASSERT_OK(Flush());
  ASSERT_OK(Put("ddd0", ""));
  ASSERT_OK(Flush());
  CompactRangeOptions cro;
  cro.bottommost_level_compaction = BottommostLevelCompaction::kSkip;
  ASSERT_OK(db_->CompactRange(cro, nullptr, nullptr));

  ASSERT_OK(Put("bbb1", ""));

  Iterator* iter = db_->NewIterator(ReadOptions());

  // Seeking into f1, the iterator will check bloom filter which returns the
  // file iterator ot be invalidate, and the cursor will put into f2, with
  // the next key to be "ddd0".
  iter->Seek("bbb1");
  ASSERT_TRUE(iter->Valid());
  ASSERT_EQ("bbb1", iter->key().ToString());

  // Reseek ccc1, the L1 iterator needs to go back to f1 and reseek.
  iter->Seek("ccc1");
  ASSERT_TRUE(iter->Valid());
  ASSERT_EQ("ccc1", iter->key().ToString());

  delete iter;
}

TEST_F(DBTest2, PrefixBloomFilteredOut) {
  Options options = CurrentOptions();
  options.create_if_missing = true;
  options.prefix_extractor.reset(NewCappedPrefixTransform(3));
  BlockBasedTableOptions bbto;
  bbto.filter_policy.reset(NewBloomFilterPolicy(10, false));
  bbto.whole_key_filtering = false;
  options.table_factory.reset(NewBlockBasedTableFactory(bbto));
  DestroyAndReopen(options);

  // Construct two L1 files with keys:
  // f1:[aaa1 ccc1] f2:[ddd0]
  ASSERT_OK(Put("aaa1", ""));
  ASSERT_OK(Put("ccc1", ""));
  ASSERT_OK(Flush());
  ASSERT_OK(Put("ddd0", ""));
  ASSERT_OK(Flush());
  CompactRangeOptions cro;
  cro.bottommost_level_compaction = BottommostLevelCompaction::kSkip;
  ASSERT_OK(db_->CompactRange(cro, nullptr, nullptr));

  Iterator* iter = db_->NewIterator(ReadOptions());

  // Bloom filter is filterd out by f1.
  // This is just one of several valid position following the contract.
  // Postioning to ccc1 or ddd0 is also valid. This is just to validate
  // the behavior of the current implementation. If underlying implementation
  // changes, the test might fail here.
  iter->Seek("bbb1");
  ASSERT_FALSE(iter->Valid());

  delete iter;
}

#ifndef ROCKSDB_LITE
TEST_F(DBTest2, RowCacheSnapshot) {
  Options options = CurrentOptions();
  options.statistics = ROCKSDB_NAMESPACE::CreateDBStatistics();
  options.row_cache = NewLRUCache(8 * 8192);
  DestroyAndReopen(options);

  ASSERT_OK(Put("foo", "bar1"));

  const Snapshot* s1 = db_->GetSnapshot();

  ASSERT_OK(Put("foo", "bar2"));
  ASSERT_OK(Flush());

  ASSERT_OK(Put("foo2", "bar"));
  const Snapshot* s2 = db_->GetSnapshot();
  ASSERT_OK(Put("foo3", "bar"));
  const Snapshot* s3 = db_->GetSnapshot();

  ASSERT_EQ(TestGetTickerCount(options, ROW_CACHE_HIT), 0);
  ASSERT_EQ(TestGetTickerCount(options, ROW_CACHE_MISS), 0);
  ASSERT_EQ(Get("foo"), "bar2");
  ASSERT_EQ(TestGetTickerCount(options, ROW_CACHE_HIT), 0);
  ASSERT_EQ(TestGetTickerCount(options, ROW_CACHE_MISS), 1);
  ASSERT_EQ(Get("foo"), "bar2");
  ASSERT_EQ(TestGetTickerCount(options, ROW_CACHE_HIT), 1);
  ASSERT_EQ(TestGetTickerCount(options, ROW_CACHE_MISS), 1);
  ASSERT_EQ(Get("foo", s1), "bar1");
  ASSERT_EQ(TestGetTickerCount(options, ROW_CACHE_HIT), 1);
  ASSERT_EQ(TestGetTickerCount(options, ROW_CACHE_MISS), 2);
  ASSERT_EQ(Get("foo", s2), "bar2");
  ASSERT_EQ(TestGetTickerCount(options, ROW_CACHE_HIT), 2);
  ASSERT_EQ(TestGetTickerCount(options, ROW_CACHE_MISS), 2);
  ASSERT_EQ(Get("foo", s1), "bar1");
  ASSERT_EQ(TestGetTickerCount(options, ROW_CACHE_HIT), 3);
  ASSERT_EQ(TestGetTickerCount(options, ROW_CACHE_MISS), 2);
  ASSERT_EQ(Get("foo", s3), "bar2");
  ASSERT_EQ(TestGetTickerCount(options, ROW_CACHE_HIT), 4);
  ASSERT_EQ(TestGetTickerCount(options, ROW_CACHE_MISS), 2);

  db_->ReleaseSnapshot(s1);
  db_->ReleaseSnapshot(s2);
  db_->ReleaseSnapshot(s3);
}
#endif  // ROCKSDB_LITE

// When DB is reopened with multiple column families, the manifest file
// is written after the first CF is flushed, and it is written again
// after each flush. If DB crashes between the flushes, the flushed CF
// flushed will pass the latest log file, and now we require it not
// to be corrupted, and triggering a corruption report.
// We need to fix the bug and enable the test.
TEST_F(DBTest2, CrashInRecoveryMultipleCF) {
  const std::vector<std::string> sync_points = {
      "DBImpl::RecoverLogFiles:BeforeFlushFinalMemtable",
      "VersionSet::ProcessManifestWrites:BeforeWriteLastVersionEdit:0"};
  for (const auto& test_sync_point : sync_points) {
    Options options = CurrentOptions();
    // First destroy original db to ensure a clean start.
    DestroyAndReopen(options);
    options.create_if_missing = true;
    options.wal_recovery_mode = WALRecoveryMode::kPointInTimeRecovery;
    CreateAndReopenWithCF({"pikachu"}, options);
    ASSERT_OK(Put("foo", "bar"));
    ASSERT_OK(Flush());
    ASSERT_OK(Put(1, "foo", "bar"));
    ASSERT_OK(Flush(1));
    ASSERT_OK(Put("foo", "bar"));
    ASSERT_OK(Put(1, "foo", "bar"));
    // The value is large enough to be divided to two blocks.
    std::string large_value(400, ' ');
    ASSERT_OK(Put("foo1", large_value));
    ASSERT_OK(Put("foo2", large_value));
    Close();

    // Corrupt the log file in the middle, so that it is not corrupted
    // in the tail.
    std::vector<std::string> filenames;
    ASSERT_OK(env_->GetChildren(dbname_, &filenames));
    for (const auto& f : filenames) {
      uint64_t number;
      FileType type;
      if (ParseFileName(f, &number, &type) && type == FileType::kLogFile) {
        std::string fname = dbname_ + "/" + f;
        std::string file_content;
        ASSERT_OK(ReadFileToString(env_, fname, &file_content));
        file_content[400] = 'h';
        file_content[401] = 'a';
        ASSERT_OK(WriteStringToFile(env_, file_content, fname));
        break;
      }
    }

    // Reopen and freeze the file system after the first manifest write.
    FaultInjectionTestEnv fit_env(options.env);
    options.env = &fit_env;
    ROCKSDB_NAMESPACE::SyncPoint::GetInstance()->ClearAllCallBacks();
    ROCKSDB_NAMESPACE::SyncPoint::GetInstance()->SetCallBack(
        test_sync_point,
        [&](void* /*arg*/) { fit_env.SetFilesystemActive(false); });
    ROCKSDB_NAMESPACE::SyncPoint::GetInstance()->EnableProcessing();
    ASSERT_NOK(TryReopenWithColumnFamilies(
        {kDefaultColumnFamilyName, "pikachu"}, options));
    ROCKSDB_NAMESPACE::SyncPoint::GetInstance()->DisableProcessing();

    fit_env.SetFilesystemActive(true);
    // If we continue using failure ingestion Env, it will conplain something
    // when renaming current file, which is not expected. Need to investigate
    // why.
    options.env = env_;
    ASSERT_OK(TryReopenWithColumnFamilies({kDefaultColumnFamilyName, "pikachu"},
                                          options));
  }
}

TEST_F(DBTest2, SeekFileRangeDeleteTail) {
  Options options = CurrentOptions();
  options.prefix_extractor.reset(NewCappedPrefixTransform(1));
  options.num_levels = 3;
  DestroyAndReopen(options);

  ASSERT_OK(Put("a", "a"));
  const Snapshot* s1 = db_->GetSnapshot();
  ASSERT_OK(
      db_->DeleteRange(WriteOptions(), db_->DefaultColumnFamily(), "a", "f"));
  ASSERT_OK(Put("b", "a"));
  ASSERT_OK(Flush());

  ASSERT_OK(Put("x", "a"));
  ASSERT_OK(Put("z", "a"));
  ASSERT_OK(Flush());

  CompactRangeOptions cro;
  cro.change_level = true;
  cro.target_level = 2;
  ASSERT_OK(db_->CompactRange(cro, nullptr, nullptr));

  {
    ReadOptions ro;
    ro.total_order_seek = true;
    std::unique_ptr<Iterator> iter(db_->NewIterator(ro));
    iter->Seek("e");
    ASSERT_TRUE(iter->Valid());
    ASSERT_EQ("x", iter->key().ToString());
  }
  db_->ReleaseSnapshot(s1);
}

TEST_F(DBTest2, BackgroundPurgeTest) {
  Options options = CurrentOptions();
  options.write_buffer_manager =
      std::make_shared<ROCKSDB_NAMESPACE::WriteBufferManager>(1 << 20);
  options.avoid_unnecessary_blocking_io = true;
  DestroyAndReopen(options);
  size_t base_value = options.write_buffer_manager->memory_usage();

  ASSERT_OK(Put("a", "a"));
  Iterator* iter = db_->NewIterator(ReadOptions());
  ASSERT_OK(Flush());
  size_t value = options.write_buffer_manager->memory_usage();
  ASSERT_GT(value, base_value);

  db_->GetEnv()->SetBackgroundThreads(1, Env::Priority::HIGH);
  test::SleepingBackgroundTask sleeping_task_after;
  db_->GetEnv()->Schedule(&test::SleepingBackgroundTask::DoSleepTask,
                          &sleeping_task_after, Env::Priority::HIGH);
  delete iter;

  Env::Default()->SleepForMicroseconds(100000);
  value = options.write_buffer_manager->memory_usage();
  ASSERT_GT(value, base_value);

  sleeping_task_after.WakeUp();
  sleeping_task_after.WaitUntilDone();

  test::SleepingBackgroundTask sleeping_task_after2;
  db_->GetEnv()->Schedule(&test::SleepingBackgroundTask::DoSleepTask,
                          &sleeping_task_after2, Env::Priority::HIGH);
  sleeping_task_after2.WakeUp();
  sleeping_task_after2.WaitUntilDone();

  value = options.write_buffer_manager->memory_usage();
  ASSERT_EQ(base_value, value);
}

TEST_F(DBTest2, SwitchMemtableRaceWithNewManifest) {
  Options options = CurrentOptions();
  DestroyAndReopen(options);
  options.max_manifest_file_size = 10;
  options.create_if_missing = true;
  CreateAndReopenWithCF({"pikachu"}, options);
  ASSERT_EQ(2, handles_.size());

  ASSERT_OK(Put("foo", "value"));
  const int kL0Files = options.level0_file_num_compaction_trigger;
  for (int i = 0; i < kL0Files; ++i) {
    ASSERT_OK(Put(/*cf=*/1, "a", std::to_string(i)));
    ASSERT_OK(Flush(/*cf=*/1));
  }

  port::Thread thread([&]() { ASSERT_OK(Flush()); });
  ASSERT_OK(dbfull()->TEST_WaitForCompact());
  thread.join();
}

TEST_F(DBTest2, SameSmallestInSameLevel) {
  // This test validates fractional casacading logic when several files at one
  // one level only contains the same user key.
  Options options = CurrentOptions();
  options.merge_operator = MergeOperators::CreateStringAppendOperator();
  DestroyAndReopen(options);

  ASSERT_OK(Put("key", "1"));
  ASSERT_OK(Put("key", "2"));
  ASSERT_OK(db_->Merge(WriteOptions(), "key", "3"));
  ASSERT_OK(db_->Merge(WriteOptions(), "key", "4"));
  Flush();
  CompactRangeOptions cro;
  cro.change_level = true;
  cro.target_level = 2;
  ASSERT_OK(dbfull()->CompactRange(cro, db_->DefaultColumnFamily(), nullptr,
                                   nullptr));

  ASSERT_OK(db_->Merge(WriteOptions(), "key", "5"));
  Flush();
  ASSERT_OK(db_->Merge(WriteOptions(), "key", "6"));
  Flush();
  ASSERT_OK(db_->Merge(WriteOptions(), "key", "7"));
  Flush();
  ASSERT_OK(db_->Merge(WriteOptions(), "key", "8"));
  Flush();
  dbfull()->TEST_WaitForCompact(true);
#ifndef ROCKSDB_LITE
  ASSERT_EQ("0,4,1", FilesPerLevel());
#endif  // ROCKSDB_LITE

  ASSERT_EQ("2,3,4,5,6,7,8", Get("key"));
}

TEST_F(DBTest2, FileConsistencyCheckInOpen) {
  Put("foo", "bar");
  Flush();

  SyncPoint::GetInstance()->SetCallBack(
      "VersionBuilder::CheckConsistencyBeforeReturn", [&](void* arg) {
        Status* ret_s = static_cast<Status*>(arg);
        *ret_s = Status::Corruption("fcc");
      });
  SyncPoint::GetInstance()->EnableProcessing();

  Options options = CurrentOptions();
  options.force_consistency_checks = true;
  ASSERT_NOK(TryReopen(options));

  SyncPoint::GetInstance()->DisableProcessing();
}

TEST_F(DBTest2, BlockBasedTablePrefixIndexSeekForPrev) {
  // create a DB with block prefix index
  BlockBasedTableOptions table_options;
  Options options = CurrentOptions();
  table_options.block_size = 300;
  table_options.index_type = BlockBasedTableOptions::kHashSearch;
  table_options.index_shortening =
      BlockBasedTableOptions::IndexShorteningMode::kNoShortening;
  options.table_factory.reset(NewBlockBasedTableFactory(table_options));
  options.prefix_extractor.reset(NewFixedPrefixTransform(1));

  Reopen(options);

  Random rnd(301);
  std::string large_value = rnd.RandomString(500);

  ASSERT_OK(Put("a1", large_value));
  ASSERT_OK(Put("x1", large_value));
  ASSERT_OK(Put("y1", large_value));
  Flush();

  {
    std::unique_ptr<Iterator> iterator(db_->NewIterator(ReadOptions()));
    iterator->SeekForPrev("x3");
    ASSERT_TRUE(iterator->Valid());
    ASSERT_EQ("x1", iterator->key().ToString());

    iterator->SeekForPrev("a3");
    ASSERT_TRUE(iterator->Valid());
    ASSERT_EQ("a1", iterator->key().ToString());

    iterator->SeekForPrev("y3");
    ASSERT_TRUE(iterator->Valid());
    ASSERT_EQ("y1", iterator->key().ToString());

    // Query more than one non-existing prefix to cover the case both
    // of empty hash bucket and hash bucket conflict.
    iterator->SeekForPrev("b1");
    // Result should be not valid or "a1".
    if (iterator->Valid()) {
      ASSERT_EQ("a1", iterator->key().ToString());
    }

    iterator->SeekForPrev("c1");
    // Result should be not valid or "a1".
    if (iterator->Valid()) {
      ASSERT_EQ("a1", iterator->key().ToString());
    }

    iterator->SeekForPrev("d1");
    // Result should be not valid or "a1".
    if (iterator->Valid()) {
      ASSERT_EQ("a1", iterator->key().ToString());
    }

    iterator->SeekForPrev("y3");
    ASSERT_TRUE(iterator->Valid());
    ASSERT_EQ("y1", iterator->key().ToString());
  }
}

TEST_F(DBTest2, PartitionedIndexPrefetchFailure) {
  Options options = last_options_;
  options.max_open_files = 20;
  BlockBasedTableOptions bbto;
  bbto.index_type = BlockBasedTableOptions::IndexType::kTwoLevelIndexSearch;
  bbto.metadata_block_size = 128;
  bbto.block_size = 128;
  bbto.block_cache = NewLRUCache(16777216);
  bbto.cache_index_and_filter_blocks = true;
  options.table_factory.reset(NewBlockBasedTableFactory(bbto));
  DestroyAndReopen(options);

  // Force no table cache so every read will preload the SST file.
  dbfull()->TEST_table_cache()->SetCapacity(0);
  bbto.block_cache->SetCapacity(0);

  Random rnd(301);
  for (int i = 0; i < 4096; i++) {
    ASSERT_OK(Put(Key(i), rnd.RandomString(32)));
  }
  ASSERT_OK(Flush());

  // Try different random failures in table open for 300 times.
  for (int i = 0; i < 300; i++) {
    env_->num_reads_fails_ = 0;
    env_->rand_reads_fail_odd_ = 8;

    std::string value;
    Status s = dbfull()->Get(ReadOptions(), Key(1), &value);
    if (env_->num_reads_fails_ > 0) {
      ASSERT_NOK(s);
    } else {
      ASSERT_OK(s);
    }
  }

  env_->rand_reads_fail_odd_ = 0;
}

TEST_F(DBTest2, ChangePrefixExtractor) {
  for (bool use_partitioned_filter : {true, false}) {
    // create a DB with block prefix index
    BlockBasedTableOptions table_options;
    Options options = CurrentOptions();

    // Sometimes filter is checked based on upper bound. Assert counters
    // for that case. Otherwise, only check data correctness.
#ifndef ROCKSDB_LITE
    bool expect_filter_check = !use_partitioned_filter;
#else
    bool expect_filter_check = false;
#endif
    table_options.partition_filters = use_partitioned_filter;
    if (use_partitioned_filter) {
      table_options.index_type =
          BlockBasedTableOptions::IndexType::kTwoLevelIndexSearch;
    }
    table_options.filter_policy.reset(NewBloomFilterPolicy(10, false));

    options.table_factory.reset(NewBlockBasedTableFactory(table_options));
    options.statistics = CreateDBStatistics();

    options.prefix_extractor.reset(NewFixedPrefixTransform(2));
    DestroyAndReopen(options);

    Random rnd(301);

    ASSERT_OK(Put("aa", ""));
    ASSERT_OK(Put("xb", ""));
    ASSERT_OK(Put("xx1", ""));
    ASSERT_OK(Put("xz1", ""));
    ASSERT_OK(Put("zz", ""));
    Flush();

    // After reopening DB with prefix size 2 => 1, prefix extractor
    // won't take effective unless it won't change results based
    // on upper bound and seek key.
    options.prefix_extractor.reset(NewFixedPrefixTransform(1));
    Reopen(options);

    {
      std::unique_ptr<Iterator> iterator(db_->NewIterator(ReadOptions()));
      iterator->Seek("xa");
      ASSERT_TRUE(iterator->Valid());
      ASSERT_EQ("xb", iterator->key().ToString());
      // It's a bug that the counter BLOOM_FILTER_PREFIX_CHECKED is not
      // correct in this case. So don't check counters in this case.
      if (expect_filter_check) {
        ASSERT_EQ(0, TestGetTickerCount(options, BLOOM_FILTER_PREFIX_CHECKED));
      }

      iterator->Seek("xz");
      ASSERT_TRUE(iterator->Valid());
      ASSERT_EQ("xz1", iterator->key().ToString());
      if (expect_filter_check) {
        ASSERT_EQ(0, TestGetTickerCount(options, BLOOM_FILTER_PREFIX_CHECKED));
      }
    }

    std::string ub_str = "xg9";
    Slice ub(ub_str);
    ReadOptions ro;
    ro.iterate_upper_bound = &ub;

    {
      std::unique_ptr<Iterator> iterator(db_->NewIterator(ro));

      // SeekForPrev() never uses prefix bloom if it is changed.
      iterator->SeekForPrev("xg0");
      ASSERT_TRUE(iterator->Valid());
      ASSERT_EQ("xb", iterator->key().ToString());
      if (expect_filter_check) {
        ASSERT_EQ(0, TestGetTickerCount(options, BLOOM_FILTER_PREFIX_CHECKED));
      }
    }

    ub_str = "xx9";
    ub = Slice(ub_str);
    {
      std::unique_ptr<Iterator> iterator(db_->NewIterator(ro));

      iterator->Seek("x");
      ASSERT_TRUE(iterator->Valid());
      ASSERT_EQ("xb", iterator->key().ToString());
      if (expect_filter_check) {
        ASSERT_EQ(0, TestGetTickerCount(options, BLOOM_FILTER_PREFIX_CHECKED));
      }

      iterator->Seek("xx0");
      ASSERT_TRUE(iterator->Valid());
      ASSERT_EQ("xx1", iterator->key().ToString());
      if (expect_filter_check) {
        ASSERT_EQ(1, TestGetTickerCount(options, BLOOM_FILTER_PREFIX_CHECKED));
      }
    }

    CompactRangeOptions compact_range_opts;
    compact_range_opts.bottommost_level_compaction =
        BottommostLevelCompaction::kForce;
    ASSERT_OK(db_->CompactRange(compact_range_opts, nullptr, nullptr));
    ASSERT_OK(db_->CompactRange(compact_range_opts, nullptr, nullptr));

    // Re-execute similar queries after a full compaction
    {
      std::unique_ptr<Iterator> iterator(db_->NewIterator(ReadOptions()));

      iterator->Seek("x");
      ASSERT_TRUE(iterator->Valid());
      ASSERT_EQ("xb", iterator->key().ToString());
      if (expect_filter_check) {
        ASSERT_EQ(2, TestGetTickerCount(options, BLOOM_FILTER_PREFIX_CHECKED));
      }

      iterator->Seek("xg");
      ASSERT_TRUE(iterator->Valid());
      ASSERT_EQ("xx1", iterator->key().ToString());
      if (expect_filter_check) {
        ASSERT_EQ(3, TestGetTickerCount(options, BLOOM_FILTER_PREFIX_CHECKED));
      }

      iterator->Seek("xz");
      ASSERT_TRUE(iterator->Valid());
      ASSERT_EQ("xz1", iterator->key().ToString());
      if (expect_filter_check) {
        ASSERT_EQ(4, TestGetTickerCount(options, BLOOM_FILTER_PREFIX_CHECKED));
      }
    }
    {
      std::unique_ptr<Iterator> iterator(db_->NewIterator(ro));

      iterator->SeekForPrev("xx0");
      ASSERT_TRUE(iterator->Valid());
      ASSERT_EQ("xb", iterator->key().ToString());
      if (expect_filter_check) {
        ASSERT_EQ(5, TestGetTickerCount(options, BLOOM_FILTER_PREFIX_CHECKED));
      }

      iterator->Seek("xx0");
      ASSERT_TRUE(iterator->Valid());
      ASSERT_EQ("xx1", iterator->key().ToString());
      if (expect_filter_check) {
        ASSERT_EQ(6, TestGetTickerCount(options, BLOOM_FILTER_PREFIX_CHECKED));
      }
    }

    ub_str = "xg9";
    ub = Slice(ub_str);
    {
      std::unique_ptr<Iterator> iterator(db_->NewIterator(ro));
      iterator->SeekForPrev("xg0");
      ASSERT_TRUE(iterator->Valid());
      ASSERT_EQ("xb", iterator->key().ToString());
      if (expect_filter_check) {
        ASSERT_EQ(7, TestGetTickerCount(options, BLOOM_FILTER_PREFIX_CHECKED));
      }
    }
  }
}

TEST_F(DBTest2, BlockBasedTablePrefixGetIndexNotFound) {
  // create a DB with block prefix index
  BlockBasedTableOptions table_options;
  Options options = CurrentOptions();
  table_options.block_size = 300;
  table_options.index_type = BlockBasedTableOptions::kHashSearch;
  table_options.index_shortening =
      BlockBasedTableOptions::IndexShorteningMode::kNoShortening;
  options.table_factory.reset(NewBlockBasedTableFactory(table_options));
  options.prefix_extractor.reset(NewFixedPrefixTransform(1));
  options.level0_file_num_compaction_trigger = 8;

  Reopen(options);

  ASSERT_OK(Put("b1", "ok"));
  Flush();

  // Flushing several files so that the chance that hash bucket
  // is empty fo "b" in at least one of the files is high.
  ASSERT_OK(Put("a1", ""));
  ASSERT_OK(Put("c1", ""));
  Flush();

  ASSERT_OK(Put("a2", ""));
  ASSERT_OK(Put("c2", ""));
  Flush();

  ASSERT_OK(Put("a3", ""));
  ASSERT_OK(Put("c3", ""));
  Flush();

  ASSERT_OK(Put("a4", ""));
  ASSERT_OK(Put("c4", ""));
  Flush();

  ASSERT_OK(Put("a5", ""));
  ASSERT_OK(Put("c5", ""));
  Flush();

  ASSERT_EQ("ok", Get("b1"));
}

#ifndef ROCKSDB_LITE
TEST_F(DBTest2, AutoPrefixMode1) {
  // create a DB with block prefix index
  BlockBasedTableOptions table_options;
  Options options = CurrentOptions();
  table_options.filter_policy.reset(NewBloomFilterPolicy(10, false));
  options.table_factory.reset(NewBlockBasedTableFactory(table_options));
  options.prefix_extractor.reset(NewFixedPrefixTransform(1));
  options.statistics = CreateDBStatistics();

  Reopen(options);

  Random rnd(301);
  std::string large_value = rnd.RandomString(500);

  ASSERT_OK(Put("a1", large_value));
  ASSERT_OK(Put("x1", large_value));
  ASSERT_OK(Put("y1", large_value));
  Flush();

  ReadOptions ro;
  ro.total_order_seek = false;
  ro.auto_prefix_mode = true;
  {
    std::unique_ptr<Iterator> iterator(db_->NewIterator(ro));
    iterator->Seek("b1");
    ASSERT_TRUE(iterator->Valid());
    ASSERT_EQ("x1", iterator->key().ToString());
    ASSERT_EQ(0, TestGetTickerCount(options, BLOOM_FILTER_PREFIX_CHECKED));
  }

  std::string ub_str = "b9";
  Slice ub(ub_str);
  ro.iterate_upper_bound = &ub;

  {
    std::unique_ptr<Iterator> iterator(db_->NewIterator(ro));
    iterator->Seek("b1");
    ASSERT_FALSE(iterator->Valid());
    ASSERT_EQ(1, TestGetTickerCount(options, BLOOM_FILTER_PREFIX_CHECKED));
  }

  ub_str = "z";
  ub = Slice(ub_str);
  {
    std::unique_ptr<Iterator> iterator(db_->NewIterator(ro));
    iterator->Seek("b1");
    ASSERT_TRUE(iterator->Valid());
    ASSERT_EQ("x1", iterator->key().ToString());
    ASSERT_EQ(1, TestGetTickerCount(options, BLOOM_FILTER_PREFIX_CHECKED));
  }

  ub_str = "c";
  ub = Slice(ub_str);
  {
    std::unique_ptr<Iterator> iterator(db_->NewIterator(ro));
    iterator->Seek("b1");
    ASSERT_FALSE(iterator->Valid());
    ASSERT_EQ(2, TestGetTickerCount(options, BLOOM_FILTER_PREFIX_CHECKED));
  }

  // The same queries without recreating iterator
  {
    ub_str = "b9";
    ub = Slice(ub_str);
    ro.iterate_upper_bound = &ub;

    std::unique_ptr<Iterator> iterator(db_->NewIterator(ro));
    iterator->Seek("b1");
    ASSERT_FALSE(iterator->Valid());
    ASSERT_EQ(3, TestGetTickerCount(options, BLOOM_FILTER_PREFIX_CHECKED));

    ub_str = "z";
    ub = Slice(ub_str);

    iterator->Seek("b1");
    ASSERT_TRUE(iterator->Valid());
    ASSERT_EQ("x1", iterator->key().ToString());
    ASSERT_EQ(3, TestGetTickerCount(options, BLOOM_FILTER_PREFIX_CHECKED));

    ub_str = "c";
    ub = Slice(ub_str);

    iterator->Seek("b1");
    ASSERT_FALSE(iterator->Valid());
    ASSERT_EQ(4, TestGetTickerCount(options, BLOOM_FILTER_PREFIX_CHECKED));

    ub_str = "b9";
    ub = Slice(ub_str);
    ro.iterate_upper_bound = &ub;
    iterator->SeekForPrev("b1");
    ASSERT_TRUE(iterator->Valid());
    ASSERT_EQ("a1", iterator->key().ToString());
    ASSERT_EQ(4, TestGetTickerCount(options, BLOOM_FILTER_PREFIX_CHECKED));

    ub_str = "zz";
    ub = Slice(ub_str);
    ro.iterate_upper_bound = &ub;
    iterator->SeekToLast();
    ASSERT_TRUE(iterator->Valid());
    ASSERT_EQ("y1", iterator->key().ToString());

    iterator->SeekToFirst();
    ASSERT_TRUE(iterator->Valid());
    ASSERT_EQ("a1", iterator->key().ToString());
  }
}
#endif  // ROCKSDB_LITE

// WAL recovery mode is WALRecoveryMode::kPointInTimeRecovery.
TEST_F(DBTest2, PointInTimeRecoveryWithIOErrorWhileReadingWal) {
  Options options = CurrentOptions();
  DestroyAndReopen(options);
  ASSERT_OK(Put("foo", "value0"));
  Close();
  SyncPoint::GetInstance()->DisableProcessing();
  SyncPoint::GetInstance()->ClearAllCallBacks();
  bool should_inject_error = false;
  SyncPoint::GetInstance()->SetCallBack(
      "DBImpl::RecoverLogFiles:BeforeReadWal",
      [&](void* /*arg*/) { should_inject_error = true; });
  SyncPoint::GetInstance()->SetCallBack(
      "LogReader::ReadMore:AfterReadFile", [&](void* arg) {
        if (should_inject_error) {
          ASSERT_NE(nullptr, arg);
          *reinterpret_cast<Status*>(arg) = Status::IOError("Injected IOError");
        }
      });
  SyncPoint::GetInstance()->EnableProcessing();
  options.avoid_flush_during_recovery = true;
  options.wal_recovery_mode = WALRecoveryMode::kPointInTimeRecovery;
  Status s = TryReopen(options);
  ASSERT_TRUE(s.IsIOError());
}
}  // namespace ROCKSDB_NAMESPACE

#ifdef ROCKSDB_UNITTESTS_WITH_CUSTOM_OBJECTS_FROM_STATIC_LIBS
extern "C" {
void RegisterCustomObjects(int argc, char** argv);
}
#else
void RegisterCustomObjects(int /*argc*/, char** /*argv*/) {}
#endif  // !ROCKSDB_UNITTESTS_WITH_CUSTOM_OBJECTS_FROM_STATIC_LIBS

int main(int argc, char** argv) {
  ROCKSDB_NAMESPACE::port::InstallStackTraceHandler();
  ::testing::InitGoogleTest(&argc, argv);
  RegisterCustomObjects(argc, argv);
  return RUN_ALL_TESTS();
}<|MERGE_RESOLUTION|>--- conflicted
+++ resolved
@@ -93,12 +93,8 @@
       public testing::WithParamInterface<std::tuple<int, bool>> {
  public:
   TestReadOnlyWithCompressedCache()
-<<<<<<< HEAD
-      : DBTestBase("/test_readonly_with_compressed_cache") {
-=======
       : DBTestBase("/test_readonly_with_compressed_cache",
                    /*env_do_fsync=*/true) {
->>>>>>> ed431616
     max_open_files_ = std::get<0>(GetParam());
     use_mmap_ = std::get<1>(GetParam());
   }
@@ -172,11 +168,7 @@
 
   for (int i = 0; i < 3000; i++) {
     int j = i % 30;
-<<<<<<< HEAD
-    std::string value = RandomString(&rnd, 10500);
-=======
     std::string value = rnd.RandomString(10500);
->>>>>>> ed431616
     ASSERT_OK(Put("keykey_" + std::to_string(j), value));
     snapshots.push_back(db_->GetSnapshot());
   }
@@ -1490,12 +1482,7 @@
 
   if (compression_failure_type_ == kTestCompressionFail) {
     ROCKSDB_NAMESPACE::SyncPoint::GetInstance()->SetCallBack(
-<<<<<<< HEAD
-        "BlockBasedTableBuilder::CompressBlockInternal:TamperWithReturnValue",
-        [](void* arg) {
-=======
         "CompressData:TamperWithReturnValue", [](void* arg) {
->>>>>>> ed431616
           bool* ret = static_cast<bool*>(arg);
           *ret = false;
         });
@@ -1533,15 +1520,9 @@
   // Write 10 random files
   for (int i = 0; i < 10; i++) {
     for (int j = 0; j < 5; j++) {
-<<<<<<< HEAD
-      std::string key = RandomString(&rnd, kKeySize);
-      // Ensure good compression ratio
-      std::string valueUnit = RandomString(&rnd, kValUnitSize);
-=======
       std::string key = rnd.RandomString(kKeySize);
       // Ensure good compression ratio
       std::string valueUnit = rnd.RandomString(kValUnitSize);
->>>>>>> ed431616
       std::string value;
       for (int k = 0; k < kValSize; k += kValUnitSize) {
         value += valueUnit;
@@ -1643,13 +1624,8 @@
       // Write 10 random files
       for (int i = 0; i < 10; i++) {
         for (int j = 0; j < 5; j++) {
-<<<<<<< HEAD
-          std::string key = RandomString(&rnd, kKeySize);
-          std::string value = RandomString(&rnd, kValSize);
-=======
           std::string key = rnd.RandomString(kKeySize);
           std::string value = rnd.RandomString(kValSize);
->>>>>>> ed431616
           key_value_written[key] = value;
           ASSERT_OK(Put(key, value));
         }
