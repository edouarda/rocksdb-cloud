--- conflicted
+++ resolved
@@ -417,14 +417,6 @@
   void SetFlushCompleted(bool completed) { flush_completed_ = completed; }
 
   uint64_t GetFileNumber() const { return file_number_; }
-<<<<<<< HEAD
-
-  void SetFileNumber(uint64_t file_num) { file_number_ = file_num; }
-
-  void SetFlushInProgress(bool in_progress) {
-    flush_in_progress_ = in_progress;
-  }
-=======
 
   void SetFileNumber(uint64_t file_num) { file_number_ = file_num; }
 
@@ -441,7 +433,6 @@
     return std::move(flush_job_info_);
   }
 #endif  // !ROCKSDB_LITE
->>>>>>> e3a82bb9
 
  private:
   enum FlushStateEnum { FLUSH_NOT_REQUESTED, FLUSH_REQUESTED, FLUSH_SCHEDULED };
