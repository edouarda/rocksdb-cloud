--- conflicted
+++ resolved
@@ -1697,9 +1697,6 @@
   }
 }
 
-<<<<<<< HEAD
-}  // namespace ROCKSDB_NAMESPACE
-=======
 // Install the results of a remote compaction into this job's data
 void CompactionJob::RunRemote(PluggableCompactionService* service) {
   AutoThreadOperationStageUpdater stage_updater(
@@ -1885,5 +1882,4 @@
   CleanupCompaction();
 }
 
-}  // namespace rocksdb
->>>>>>> 003b98f3
+}  // namespace ROCKSDB_NAMESPACE