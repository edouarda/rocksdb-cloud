//  Copyright (c) 2011-present, Facebook, Inc.  All rights reserved.
//  This source code is licensed under both the GPLv2 (found in the
//  COPYING file in the root directory) and Apache 2.0 License
//  (found in the LICENSE.Apache file in the root directory).
//
// Copyright (c) 2011 The LevelDB Authors. All rights reserved.
// Use of this source code is governed by a BSD-style license that can be
// found in the LICENSE file. See the AUTHORS file for names of contributors.

#include "db/db_test_util.h"
#include "options/options_helper.h"
#include "port/stack_trace.h"
#include "rocksdb/perf_context.h"
#include "table/block_based/filter_policy_internal.h"

namespace ROCKSDB_NAMESPACE {

namespace {
using BFP = BloomFilterPolicy;
}  // namespace

// DB tests related to bloom filter.

class DBBloomFilterTest : public DBTestBase {
 public:
  DBBloomFilterTest()
      : DBTestBase("/db_bloom_filter_test", /*env_do_fsync=*/true) {}
};

class DBBloomFilterTestWithParam : public DBTestBase,
                                   public testing::WithParamInterface<
                                       std::tuple<BFP::Mode, bool, uint32_t>> {
  //                             public testing::WithParamInterface<bool> {
 protected:
  BFP::Mode bfp_impl_;
  bool partition_filters_;
  uint32_t format_version_;

 public:
  DBBloomFilterTestWithParam()
      : DBTestBase("/db_bloom_filter_tests", /*env_do_fsync=*/true) {}

  ~DBBloomFilterTestWithParam() override {}

  void SetUp() override {
    bfp_impl_ = std::get<0>(GetParam());
    partition_filters_ = std::get<1>(GetParam());
    format_version_ = std::get<2>(GetParam());
  }
};

class DBBloomFilterTestDefFormatVersion : public DBBloomFilterTestWithParam {};

class SliceTransformLimitedDomainGeneric : public SliceTransform {
  const char* Name() const override {
    return "SliceTransformLimitedDomainGeneric";
  }

  Slice Transform(const Slice& src) const override {
    return Slice(src.data(), 5);
  }

  bool InDomain(const Slice& src) const override {
    // prefix will be x????
    return src.size() >= 5;
  }

  bool InRange(const Slice& dst) const override {
    // prefix will be x????
    return dst.size() == 5;
  }
};

// KeyMayExist can lead to a few false positives, but not false negatives.
// To make test deterministic, use a much larger number of bits per key-20 than
// bits in the key, so that false positives are eliminated
TEST_P(DBBloomFilterTestDefFormatVersion, KeyMayExist) {
  do {
    ReadOptions ropts;
    std::string value;
    anon::OptionsOverride options_override;
    options_override.filter_policy.reset(new BFP(20, bfp_impl_));
    options_override.partition_filters = partition_filters_;
    options_override.metadata_block_size = 32;
    Options options = CurrentOptions(options_override);
    if (partition_filters_) {
      auto* table_options =
          options.table_factory->GetOptions<BlockBasedTableOptions>();
      if (table_options != nullptr &&
          table_options->index_type !=
              BlockBasedTableOptions::kTwoLevelIndexSearch) {
        // In the current implementation partitioned filters depend on
        // partitioned indexes
        continue;
      }
    }
    options.statistics = ROCKSDB_NAMESPACE::CreateDBStatistics();
    CreateAndReopenWithCF({"pikachu"}, options);

    ASSERT_TRUE(!db_->KeyMayExist(ropts, handles_[1], "a", &value));

    ASSERT_OK(Put(1, "a", "b"));
    bool value_found = false;
    ASSERT_TRUE(
        db_->KeyMayExist(ropts, handles_[1], "a", &value, &value_found));
    ASSERT_TRUE(value_found);
    ASSERT_EQ("b", value);

    ASSERT_OK(Flush(1));
    value.clear();

    uint64_t numopen = TestGetTickerCount(options, NO_FILE_OPENS);
    uint64_t cache_added = TestGetTickerCount(options, BLOCK_CACHE_ADD);
    ASSERT_TRUE(
        db_->KeyMayExist(ropts, handles_[1], "a", &value, &value_found));
    ASSERT_TRUE(!value_found);
    // assert that no new files were opened and no new blocks were
    // read into block cache.
    ASSERT_EQ(numopen, TestGetTickerCount(options, NO_FILE_OPENS));
    ASSERT_EQ(cache_added, TestGetTickerCount(options, BLOCK_CACHE_ADD));

    ASSERT_OK(Delete(1, "a"));

    numopen = TestGetTickerCount(options, NO_FILE_OPENS);
    cache_added = TestGetTickerCount(options, BLOCK_CACHE_ADD);
    ASSERT_TRUE(!db_->KeyMayExist(ropts, handles_[1], "a", &value));
    ASSERT_EQ(numopen, TestGetTickerCount(options, NO_FILE_OPENS));
    ASSERT_EQ(cache_added, TestGetTickerCount(options, BLOCK_CACHE_ADD));

    ASSERT_OK(Flush(1));
    dbfull()->TEST_CompactRange(0, nullptr, nullptr, handles_[1],
                                true /* disallow trivial move */);

    numopen = TestGetTickerCount(options, NO_FILE_OPENS);
    cache_added = TestGetTickerCount(options, BLOCK_CACHE_ADD);
    ASSERT_TRUE(!db_->KeyMayExist(ropts, handles_[1], "a", &value));
    ASSERT_EQ(numopen, TestGetTickerCount(options, NO_FILE_OPENS));
    ASSERT_EQ(cache_added, TestGetTickerCount(options, BLOCK_CACHE_ADD));

    ASSERT_OK(Delete(1, "c"));

    numopen = TestGetTickerCount(options, NO_FILE_OPENS);
    cache_added = TestGetTickerCount(options, BLOCK_CACHE_ADD);
    ASSERT_TRUE(!db_->KeyMayExist(ropts, handles_[1], "c", &value));
    ASSERT_EQ(numopen, TestGetTickerCount(options, NO_FILE_OPENS));
    ASSERT_EQ(cache_added, TestGetTickerCount(options, BLOCK_CACHE_ADD));

    // KeyMayExist function only checks data in block caches, which is not used
    // by plain table format.
  } while (
      ChangeOptions(kSkipPlainTable | kSkipHashIndex | kSkipFIFOCompaction));
}

TEST_F(DBBloomFilterTest, GetFilterByPrefixBloomCustomPrefixExtractor) {
  for (bool partition_filters : {true, false}) {
    Options options = last_options_;
    options.prefix_extractor =
        std::make_shared<SliceTransformLimitedDomainGeneric>();
    options.statistics = ROCKSDB_NAMESPACE::CreateDBStatistics();
    get_perf_context()->EnablePerLevelPerfContext();
    BlockBasedTableOptions bbto;
    bbto.filter_policy.reset(NewBloomFilterPolicy(10, false));
    if (partition_filters) {
      bbto.partition_filters = true;
      bbto.index_type = BlockBasedTableOptions::IndexType::kTwoLevelIndexSearch;
    }
    bbto.whole_key_filtering = false;
    options.table_factory.reset(NewBlockBasedTableFactory(bbto));
    DestroyAndReopen(options);

    WriteOptions wo;
    ReadOptions ro;
    FlushOptions fo;
    fo.wait = true;
    std::string value;

    ASSERT_OK(dbfull()->Put(wo, "barbarbar", "foo"));
    ASSERT_OK(dbfull()->Put(wo, "barbarbar2", "foo2"));
    ASSERT_OK(dbfull()->Put(wo, "foofoofoo", "bar"));

    dbfull()->Flush(fo);

    ASSERT_EQ("foo", Get("barbarbar"));
    ASSERT_EQ(TestGetTickerCount(options, BLOOM_FILTER_USEFUL), 0);
    ASSERT_EQ(
        0,
        (*(get_perf_context()->level_to_perf_context))[0].bloom_filter_useful);
    ASSERT_EQ("foo2", Get("barbarbar2"));
    ASSERT_EQ(TestGetTickerCount(options, BLOOM_FILTER_USEFUL), 0);
    ASSERT_EQ(
        0,
        (*(get_perf_context()->level_to_perf_context))[0].bloom_filter_useful);
    ASSERT_EQ("NOT_FOUND", Get("barbarbar3"));
    ASSERT_EQ(TestGetTickerCount(options, BLOOM_FILTER_USEFUL), 0);
    ASSERT_EQ(
        0,
        (*(get_perf_context()->level_to_perf_context))[0].bloom_filter_useful);

    ASSERT_EQ("NOT_FOUND", Get("barfoofoo"));
    ASSERT_EQ(TestGetTickerCount(options, BLOOM_FILTER_USEFUL), 1);
    ASSERT_EQ(
        1,
        (*(get_perf_context()->level_to_perf_context))[0].bloom_filter_useful);

    ASSERT_EQ("NOT_FOUND", Get("foobarbar"));
    ASSERT_EQ(TestGetTickerCount(options, BLOOM_FILTER_USEFUL), 2);
    ASSERT_EQ(
        2,
        (*(get_perf_context()->level_to_perf_context))[0].bloom_filter_useful);

    ro.total_order_seek = true;
    ASSERT_TRUE(db_->Get(ro, "foobarbar", &value).IsNotFound());
    ASSERT_EQ(TestGetTickerCount(options, BLOOM_FILTER_USEFUL), 2);
    ASSERT_EQ(
        2,
        (*(get_perf_context()->level_to_perf_context))[0].bloom_filter_useful);
    get_perf_context()->Reset();
  }
}

TEST_F(DBBloomFilterTest, GetFilterByPrefixBloom) {
  for (bool partition_filters : {true, false}) {
    Options options = last_options_;
    options.prefix_extractor.reset(NewFixedPrefixTransform(8));
    options.statistics = ROCKSDB_NAMESPACE::CreateDBStatistics();
    get_perf_context()->EnablePerLevelPerfContext();
    BlockBasedTableOptions bbto;
    bbto.filter_policy.reset(NewBloomFilterPolicy(10, false));
    if (partition_filters) {
      bbto.partition_filters = true;
      bbto.index_type = BlockBasedTableOptions::IndexType::kTwoLevelIndexSearch;
    }
    bbto.whole_key_filtering = false;
    options.table_factory.reset(NewBlockBasedTableFactory(bbto));
    DestroyAndReopen(options);

    WriteOptions wo;
    ReadOptions ro;
    FlushOptions fo;
    fo.wait = true;
    std::string value;

    ASSERT_OK(dbfull()->Put(wo, "barbarbar", "foo"));
    ASSERT_OK(dbfull()->Put(wo, "barbarbar2", "foo2"));
    ASSERT_OK(dbfull()->Put(wo, "foofoofoo", "bar"));

    dbfull()->Flush(fo);

    ASSERT_EQ("foo", Get("barbarbar"));
    ASSERT_EQ(TestGetTickerCount(options, BLOOM_FILTER_USEFUL), 0);
    ASSERT_EQ("foo2", Get("barbarbar2"));
    ASSERT_EQ(TestGetTickerCount(options, BLOOM_FILTER_USEFUL), 0);
    ASSERT_EQ("NOT_FOUND", Get("barbarbar3"));
    ASSERT_EQ(TestGetTickerCount(options, BLOOM_FILTER_USEFUL), 0);

    ASSERT_EQ("NOT_FOUND", Get("barfoofoo"));
    ASSERT_EQ(TestGetTickerCount(options, BLOOM_FILTER_USEFUL), 1);

    ASSERT_EQ("NOT_FOUND", Get("foobarbar"));
    ASSERT_EQ(TestGetTickerCount(options, BLOOM_FILTER_USEFUL), 2);

    ro.total_order_seek = true;
    ASSERT_TRUE(db_->Get(ro, "foobarbar", &value).IsNotFound());
    ASSERT_EQ(TestGetTickerCount(options, BLOOM_FILTER_USEFUL), 2);
    ASSERT_EQ(
        2,
        (*(get_perf_context()->level_to_perf_context))[0].bloom_filter_useful);
    get_perf_context()->Reset();
  }
}

TEST_F(DBBloomFilterTest, WholeKeyFilterProp) {
  for (bool partition_filters : {true, false}) {
    Options options = last_options_;
    options.prefix_extractor.reset(NewFixedPrefixTransform(3));
    options.statistics = ROCKSDB_NAMESPACE::CreateDBStatistics();
    get_perf_context()->EnablePerLevelPerfContext();

    BlockBasedTableOptions bbto;
    bbto.filter_policy.reset(NewBloomFilterPolicy(10, false));
    bbto.whole_key_filtering = false;
    if (partition_filters) {
      bbto.partition_filters = true;
      bbto.index_type = BlockBasedTableOptions::IndexType::kTwoLevelIndexSearch;
    }
    options.table_factory.reset(NewBlockBasedTableFactory(bbto));
    DestroyAndReopen(options);

    WriteOptions wo;
    ReadOptions ro;
    FlushOptions fo;
    fo.wait = true;
    std::string value;

    ASSERT_OK(dbfull()->Put(wo, "foobar", "foo"));
    // Needs insert some keys to make sure files are not filtered out by key
    // ranges.
    ASSERT_OK(dbfull()->Put(wo, "aaa", ""));
    ASSERT_OK(dbfull()->Put(wo, "zzz", ""));
    dbfull()->Flush(fo);

    Reopen(options);
    ASSERT_EQ("NOT_FOUND", Get("foo"));
    ASSERT_EQ(TestGetTickerCount(options, BLOOM_FILTER_USEFUL), 0);
    ASSERT_EQ("NOT_FOUND", Get("bar"));
    ASSERT_EQ(TestGetTickerCount(options, BLOOM_FILTER_USEFUL), 1);
    ASSERT_EQ("foo", Get("foobar"));
    ASSERT_EQ(TestGetTickerCount(options, BLOOM_FILTER_USEFUL), 1);

    // Reopen with whole key filtering enabled and prefix extractor
    // NULL. Bloom filter should be off for both of whole key and
    // prefix bloom.
    bbto.whole_key_filtering = true;
    options.table_factory.reset(NewBlockBasedTableFactory(bbto));
    options.prefix_extractor.reset();
    Reopen(options);

    ASSERT_EQ(TestGetTickerCount(options, BLOOM_FILTER_USEFUL), 1);
    ASSERT_EQ("NOT_FOUND", Get("foo"));
    ASSERT_EQ(TestGetTickerCount(options, BLOOM_FILTER_USEFUL), 1);
    ASSERT_EQ("NOT_FOUND", Get("bar"));
    ASSERT_EQ(TestGetTickerCount(options, BLOOM_FILTER_USEFUL), 1);
    ASSERT_EQ("foo", Get("foobar"));
    ASSERT_EQ(TestGetTickerCount(options, BLOOM_FILTER_USEFUL), 1);
    // Write DB with only full key filtering.
    ASSERT_OK(dbfull()->Put(wo, "foobar", "foo"));
    // Needs insert some keys to make sure files are not filtered out by key
    // ranges.
    ASSERT_OK(dbfull()->Put(wo, "aaa", ""));
    ASSERT_OK(dbfull()->Put(wo, "zzz", ""));
    db_->CompactRange(CompactRangeOptions(), nullptr, nullptr);

    // Reopen with both of whole key off and prefix extractor enabled.
    // Still no bloom filter should be used.
    options.prefix_extractor.reset(NewFixedPrefixTransform(3));
    bbto.whole_key_filtering = false;
    options.table_factory.reset(NewBlockBasedTableFactory(bbto));
    Reopen(options);

    ASSERT_EQ(TestGetTickerCount(options, BLOOM_FILTER_USEFUL), 1);
    ASSERT_EQ("NOT_FOUND", Get("foo"));
    ASSERT_EQ(TestGetTickerCount(options, BLOOM_FILTER_USEFUL), 1);
    ASSERT_EQ("NOT_FOUND", Get("bar"));
    ASSERT_EQ(TestGetTickerCount(options, BLOOM_FILTER_USEFUL), 1);
    ASSERT_EQ("foo", Get("foobar"));
    ASSERT_EQ(TestGetTickerCount(options, BLOOM_FILTER_USEFUL), 1);

    // Try to create a DB with mixed files:
    ASSERT_OK(dbfull()->Put(wo, "foobar", "foo"));
    // Needs insert some keys to make sure files are not filtered out by key
    // ranges.
    ASSERT_OK(dbfull()->Put(wo, "aaa", ""));
    ASSERT_OK(dbfull()->Put(wo, "zzz", ""));
    db_->CompactRange(CompactRangeOptions(), nullptr, nullptr);

    options.prefix_extractor.reset();
    bbto.whole_key_filtering = true;
    options.table_factory.reset(NewBlockBasedTableFactory(bbto));
    Reopen(options);

    // Try to create a DB with mixed files.
    ASSERT_OK(dbfull()->Put(wo, "barfoo", "bar"));
    // In this case needs insert some keys to make sure files are
    // not filtered out by key ranges.
    ASSERT_OK(dbfull()->Put(wo, "aaa", ""));
    ASSERT_OK(dbfull()->Put(wo, "zzz", ""));
    Flush();

    // Now we have two files:
    // File 1: An older file with prefix bloom.
    // File 2: A newer file with whole bloom filter.
    ASSERT_EQ(TestGetTickerCount(options, BLOOM_FILTER_USEFUL), 1);
    ASSERT_EQ("NOT_FOUND", Get("foo"));
    ASSERT_EQ(TestGetTickerCount(options, BLOOM_FILTER_USEFUL), 2);
    ASSERT_EQ("NOT_FOUND", Get("bar"));
    ASSERT_EQ(TestGetTickerCount(options, BLOOM_FILTER_USEFUL), 3);
    ASSERT_EQ("foo", Get("foobar"));
    ASSERT_EQ(TestGetTickerCount(options, BLOOM_FILTER_USEFUL), 4);
    ASSERT_EQ("bar", Get("barfoo"));
    ASSERT_EQ(TestGetTickerCount(options, BLOOM_FILTER_USEFUL), 4);

    // Reopen with the same setting: only whole key is used
    Reopen(options);
    ASSERT_EQ(TestGetTickerCount(options, BLOOM_FILTER_USEFUL), 4);
    ASSERT_EQ("NOT_FOUND", Get("foo"));
    ASSERT_EQ(TestGetTickerCount(options, BLOOM_FILTER_USEFUL), 5);
    ASSERT_EQ("NOT_FOUND", Get("bar"));
    ASSERT_EQ(TestGetTickerCount(options, BLOOM_FILTER_USEFUL), 6);
    ASSERT_EQ("foo", Get("foobar"));
    ASSERT_EQ(TestGetTickerCount(options, BLOOM_FILTER_USEFUL), 7);
    ASSERT_EQ("bar", Get("barfoo"));
    ASSERT_EQ(TestGetTickerCount(options, BLOOM_FILTER_USEFUL), 7);

    // Restart with both filters are allowed
    options.prefix_extractor.reset(NewFixedPrefixTransform(3));
    bbto.whole_key_filtering = true;
    options.table_factory.reset(NewBlockBasedTableFactory(bbto));
    Reopen(options);
    ASSERT_EQ(TestGetTickerCount(options, BLOOM_FILTER_USEFUL), 7);
    // File 1 will has it filtered out.
    // File 2 will not, as prefix `foo` exists in the file.
    ASSERT_EQ("NOT_FOUND", Get("foo"));
    ASSERT_EQ(TestGetTickerCount(options, BLOOM_FILTER_USEFUL), 8);
    ASSERT_EQ("NOT_FOUND", Get("bar"));
    ASSERT_EQ(TestGetTickerCount(options, BLOOM_FILTER_USEFUL), 10);
    ASSERT_EQ("foo", Get("foobar"));
    ASSERT_EQ(TestGetTickerCount(options, BLOOM_FILTER_USEFUL), 11);
    ASSERT_EQ("bar", Get("barfoo"));
    ASSERT_EQ(TestGetTickerCount(options, BLOOM_FILTER_USEFUL), 11);

    // Restart with only prefix bloom is allowed.
    options.prefix_extractor.reset(NewFixedPrefixTransform(3));
    bbto.whole_key_filtering = false;
    options.table_factory.reset(NewBlockBasedTableFactory(bbto));
    Reopen(options);
    ASSERT_EQ(TestGetTickerCount(options, BLOOM_FILTER_USEFUL), 11);
    ASSERT_EQ("NOT_FOUND", Get("foo"));
    ASSERT_EQ(TestGetTickerCount(options, BLOOM_FILTER_USEFUL), 11);
    ASSERT_EQ("NOT_FOUND", Get("bar"));
    ASSERT_EQ(TestGetTickerCount(options, BLOOM_FILTER_USEFUL), 12);
    ASSERT_EQ("foo", Get("foobar"));
    ASSERT_EQ(TestGetTickerCount(options, BLOOM_FILTER_USEFUL), 12);
    ASSERT_EQ("bar", Get("barfoo"));
    ASSERT_EQ(TestGetTickerCount(options, BLOOM_FILTER_USEFUL), 12);
    uint64_t bloom_filter_useful_all_levels = 0;
    for (auto& kv : (*(get_perf_context()->level_to_perf_context))) {
      if (kv.second.bloom_filter_useful > 0) {
        bloom_filter_useful_all_levels += kv.second.bloom_filter_useful;
      }
    }
    ASSERT_EQ(12, bloom_filter_useful_all_levels);
    get_perf_context()->Reset();
  }
}

TEST_P(DBBloomFilterTestWithParam, BloomFilter) {
  do {
    Options options = CurrentOptions();
    env_->count_random_reads_ = true;
    options.env = env_;
    // ChangeCompactOptions() only changes compaction style, which does not
    // trigger reset of table_factory
    BlockBasedTableOptions table_options;
    table_options.no_block_cache = true;
    table_options.filter_policy.reset(new BFP(10, bfp_impl_));
    table_options.partition_filters = partition_filters_;
    if (partition_filters_) {
      table_options.index_type =
          BlockBasedTableOptions::IndexType::kTwoLevelIndexSearch;
    }
    table_options.format_version = format_version_;
    if (format_version_ >= 4) {
      // value delta encoding challenged more with index interval > 1
      table_options.index_block_restart_interval = 8;
    }
    table_options.metadata_block_size = 32;
    options.table_factory.reset(NewBlockBasedTableFactory(table_options));

    CreateAndReopenWithCF({"pikachu"}, options);

    // Populate multiple layers
    const int N = 10000;
    for (int i = 0; i < N; i++) {
      ASSERT_OK(Put(1, Key(i), Key(i)));
    }
    Compact(1, "a", "z");
    for (int i = 0; i < N; i += 100) {
      ASSERT_OK(Put(1, Key(i), Key(i)));
    }
    Flush(1);

    // Prevent auto compactions triggered by seeks
    env_->delay_sstable_sync_.store(true, std::memory_order_release);

    // Lookup present keys.  Should rarely read from small sstable.
    env_->random_read_counter_.Reset();
    for (int i = 0; i < N; i++) {
      ASSERT_EQ(Key(i), Get(1, Key(i)));
    }
    int reads = env_->random_read_counter_.Read();
    fprintf(stderr, "%d present => %d reads\n", N, reads);
    ASSERT_GE(reads, N);
    if (partition_filters_) {
      // Without block cache, we read an extra partition filter per each
      // level*read and a partition index per each read
      ASSERT_LE(reads, 4 * N + 2 * N / 100);
    } else {
      ASSERT_LE(reads, N + 2 * N / 100);
    }

    // Lookup present keys.  Should rarely read from either sstable.
    env_->random_read_counter_.Reset();
    for (int i = 0; i < N; i++) {
      ASSERT_EQ("NOT_FOUND", Get(1, Key(i) + ".missing"));
    }
    reads = env_->random_read_counter_.Read();
    fprintf(stderr, "%d missing => %d reads\n", N, reads);
    if (partition_filters_) {
      // With partitioned filter we read one extra filter per level per each
      // missed read.
      ASSERT_LE(reads, 2 * N + 3 * N / 100);
    } else {
      ASSERT_LE(reads, 3 * N / 100);
    }

    env_->delay_sstable_sync_.store(false, std::memory_order_release);
    Close();
  } while (ChangeCompactOptions());
}

#ifndef ROCKSDB_VALGRIND_RUN
INSTANTIATE_TEST_CASE_P(
    FormatDef, DBBloomFilterTestDefFormatVersion,
    ::testing::Values(
        std::make_tuple(BFP::kDeprecatedBlock, false,
                        test::kDefaultFormatVersion),
        std::make_tuple(BFP::kAuto, true, test::kDefaultFormatVersion),
        std::make_tuple(BFP::kAuto, false, test::kDefaultFormatVersion)));

INSTANTIATE_TEST_CASE_P(
    FormatDef, DBBloomFilterTestWithParam,
    ::testing::Values(
        std::make_tuple(BFP::kDeprecatedBlock, false,
                        test::kDefaultFormatVersion),
        std::make_tuple(BFP::kAuto, true, test::kDefaultFormatVersion),
        std::make_tuple(BFP::kAuto, false, test::kDefaultFormatVersion)));

INSTANTIATE_TEST_CASE_P(
    FormatLatest, DBBloomFilterTestWithParam,
    ::testing::Values(
        std::make_tuple(BFP::kDeprecatedBlock, false,
                        test::kLatestFormatVersion),
        std::make_tuple(BFP::kAuto, true, test::kLatestFormatVersion),
        std::make_tuple(BFP::kAuto, false, test::kLatestFormatVersion)));
#endif  // ROCKSDB_VALGRIND_RUN

TEST_F(DBBloomFilterTest, BloomFilterRate) {
  while (ChangeFilterOptions()) {
    Options options = CurrentOptions();
    options.statistics = ROCKSDB_NAMESPACE::CreateDBStatistics();
    get_perf_context()->EnablePerLevelPerfContext();
    CreateAndReopenWithCF({"pikachu"}, options);

    const int maxKey = 10000;
    for (int i = 0; i < maxKey; i++) {
      ASSERT_OK(Put(1, Key(i), Key(i)));
    }
    // Add a large key to make the file contain wide range
    ASSERT_OK(Put(1, Key(maxKey + 55555), Key(maxKey + 55555)));
    Flush(1);

    // Check if they can be found
    for (int i = 0; i < maxKey; i++) {
      ASSERT_EQ(Key(i), Get(1, Key(i)));
    }
    ASSERT_EQ(TestGetTickerCount(options, BLOOM_FILTER_USEFUL), 0);

    // Check if filter is useful
    for (int i = 0; i < maxKey; i++) {
      ASSERT_EQ("NOT_FOUND", Get(1, Key(i + 33333)));
    }
    ASSERT_GE(TestGetTickerCount(options, BLOOM_FILTER_USEFUL), maxKey * 0.98);
    ASSERT_GE(
        (*(get_perf_context()->level_to_perf_context))[0].bloom_filter_useful,
        maxKey * 0.98);
    get_perf_context()->Reset();
  }
}

TEST_F(DBBloomFilterTest, BloomFilterCompatibility) {
  Options options = CurrentOptions();
  options.statistics = ROCKSDB_NAMESPACE::CreateDBStatistics();
  BlockBasedTableOptions table_options;
  table_options.filter_policy.reset(NewBloomFilterPolicy(10, true));
  options.table_factory.reset(NewBlockBasedTableFactory(table_options));

  // Create with block based filter
  CreateAndReopenWithCF({"pikachu"}, options);

  const int maxKey = 10000;
  for (int i = 0; i < maxKey; i++) {
    ASSERT_OK(Put(1, Key(i), Key(i)));
  }
  ASSERT_OK(Put(1, Key(maxKey + 55555), Key(maxKey + 55555)));
  Flush(1);

  // Check db with full filter
  table_options.filter_policy.reset(NewBloomFilterPolicy(10, false));
  options.table_factory.reset(NewBlockBasedTableFactory(table_options));
  ReopenWithColumnFamilies({"default", "pikachu"}, options);

  // Check if they can be found
  for (int i = 0; i < maxKey; i++) {
    ASSERT_EQ(Key(i), Get(1, Key(i)));
  }
  ASSERT_EQ(TestGetTickerCount(options, BLOOM_FILTER_USEFUL), 0);

  // Check db with partitioned full filter
  table_options.partition_filters = true;
  table_options.index_type =
      BlockBasedTableOptions::IndexType::kTwoLevelIndexSearch;
  table_options.filter_policy.reset(NewBloomFilterPolicy(10, false));
  options.table_factory.reset(NewBlockBasedTableFactory(table_options));
  ReopenWithColumnFamilies({"default", "pikachu"}, options);

  // Check if they can be found
  for (int i = 0; i < maxKey; i++) {
    ASSERT_EQ(Key(i), Get(1, Key(i)));
  }
  ASSERT_EQ(TestGetTickerCount(options, BLOOM_FILTER_USEFUL), 0);
}

TEST_F(DBBloomFilterTest, BloomFilterReverseCompatibility) {
  for (bool partition_filters : {true, false}) {
    Options options = CurrentOptions();
    options.statistics = ROCKSDB_NAMESPACE::CreateDBStatistics();
    BlockBasedTableOptions table_options;
    if (partition_filters) {
      table_options.partition_filters = true;
      table_options.index_type =
          BlockBasedTableOptions::IndexType::kTwoLevelIndexSearch;
    }
    table_options.filter_policy.reset(NewBloomFilterPolicy(10, false));
    options.table_factory.reset(NewBlockBasedTableFactory(table_options));
    DestroyAndReopen(options);

    // Create with full filter
    CreateAndReopenWithCF({"pikachu"}, options);

    const int maxKey = 10000;
    for (int i = 0; i < maxKey; i++) {
      ASSERT_OK(Put(1, Key(i), Key(i)));
    }
    ASSERT_OK(Put(1, Key(maxKey + 55555), Key(maxKey + 55555)));
    Flush(1);

    // Check db with block_based filter
    table_options.filter_policy.reset(NewBloomFilterPolicy(10, true));
    options.table_factory.reset(NewBlockBasedTableFactory(table_options));
    ReopenWithColumnFamilies({"default", "pikachu"}, options);

    // Check if they can be found
    for (int i = 0; i < maxKey; i++) {
      ASSERT_EQ(Key(i), Get(1, Key(i)));
    }
    ASSERT_EQ(TestGetTickerCount(options, BLOOM_FILTER_USEFUL), 0);
  }
}

namespace {
// A wrapped bloom over block-based FilterPolicy
class TestingWrappedBlockBasedFilterPolicy : public FilterPolicy {
 public:
  explicit TestingWrappedBlockBasedFilterPolicy(int bits_per_key)
      : filter_(NewBloomFilterPolicy(bits_per_key, true)), counter_(0) {}

  ~TestingWrappedBlockBasedFilterPolicy() override { delete filter_; }

  const char* Name() const override {
    return "TestingWrappedBlockBasedFilterPolicy";
  }

  void CreateFilter(const ROCKSDB_NAMESPACE::Slice* keys, int n,
                    std::string* dst) const override {
    std::unique_ptr<ROCKSDB_NAMESPACE::Slice[]> user_keys(
        new ROCKSDB_NAMESPACE::Slice[n]);
    for (int i = 0; i < n; ++i) {
      user_keys[i] = convertKey(keys[i]);
    }
    return filter_->CreateFilter(user_keys.get(), n, dst);
  }

  bool KeyMayMatch(const ROCKSDB_NAMESPACE::Slice& key,
                   const ROCKSDB_NAMESPACE::Slice& filter) const override {
    counter_++;
    return filter_->KeyMayMatch(convertKey(key), filter);
  }

  uint32_t GetCounter() { return counter_; }

 private:
  const FilterPolicy* filter_;
  mutable uint32_t counter_;

  ROCKSDB_NAMESPACE::Slice convertKey(
      const ROCKSDB_NAMESPACE::Slice& key) const {
    return key;
  }
};
}  // namespace

TEST_F(DBBloomFilterTest, WrappedBlockBasedFilterPolicy) {
  Options options = CurrentOptions();
  options.statistics = ROCKSDB_NAMESPACE::CreateDBStatistics();

  BlockBasedTableOptions table_options;
  TestingWrappedBlockBasedFilterPolicy* policy =
      new TestingWrappedBlockBasedFilterPolicy(10);
  table_options.filter_policy.reset(policy);
  options.table_factory.reset(NewBlockBasedTableFactory(table_options));

  CreateAndReopenWithCF({"pikachu"}, options);

  const int maxKey = 10000;
  for (int i = 0; i < maxKey; i++) {
    ASSERT_OK(Put(1, Key(i), Key(i)));
  }
  // Add a large key to make the file contain wide range
  ASSERT_OK(Put(1, Key(maxKey + 55555), Key(maxKey + 55555)));
  ASSERT_EQ(0U, policy->GetCounter());
  Flush(1);

  // Check if they can be found
  for (int i = 0; i < maxKey; i++) {
    ASSERT_EQ(Key(i), Get(1, Key(i)));
  }
  ASSERT_EQ(TestGetTickerCount(options, BLOOM_FILTER_USEFUL), 0);
  ASSERT_EQ(1U * maxKey, policy->GetCounter());

  // Check if filter is useful
  for (int i = 0; i < maxKey; i++) {
    ASSERT_EQ("NOT_FOUND", Get(1, Key(i + 33333)));
  }
  ASSERT_GE(TestGetTickerCount(options, BLOOM_FILTER_USEFUL), maxKey * 0.98);
  ASSERT_EQ(2U * maxKey, policy->GetCounter());
}

namespace {
// NOTE: This class is referenced by HISTORY.md as a model for a wrapper
// FilterPolicy selecting among configurations based on context.
class LevelAndStyleCustomFilterPolicy : public FilterPolicy {
 public:
  explicit LevelAndStyleCustomFilterPolicy(int bpk_fifo, int bpk_l0_other,
                                           int bpk_otherwise)
      : policy_fifo_(NewBloomFilterPolicy(bpk_fifo)),
        policy_l0_other_(NewBloomFilterPolicy(bpk_l0_other)),
        policy_otherwise_(NewBloomFilterPolicy(bpk_otherwise)) {}

  // OK to use built-in policy name because we are deferring to a
  // built-in builder. We aren't changing the serialized format.
  const char* Name() const override { return policy_fifo_->Name(); }

  FilterBitsBuilder* GetBuilderWithContext(
      const FilterBuildingContext& context) const override {
    if (context.compaction_style == kCompactionStyleFIFO) {
      return policy_fifo_->GetBuilderWithContext(context);
    } else if (context.level_at_creation == 0) {
      return policy_l0_other_->GetBuilderWithContext(context);
    } else {
      return policy_otherwise_->GetBuilderWithContext(context);
    }
  }

  FilterBitsReader* GetFilterBitsReader(const Slice& contents) const override {
    // OK to defer to any of them; they all can parse built-in filters
    // from any settings.
    return policy_fifo_->GetFilterBitsReader(contents);
  }

  // Defer just in case configuration uses block-based filter
  void CreateFilter(const Slice* keys, int n, std::string* dst) const override {
    policy_otherwise_->CreateFilter(keys, n, dst);
  }
  bool KeyMayMatch(const Slice& key, const Slice& filter) const override {
    return policy_otherwise_->KeyMayMatch(key, filter);
  }

 private:
  const std::unique_ptr<const FilterPolicy> policy_fifo_;
  const std::unique_ptr<const FilterPolicy> policy_l0_other_;
  const std::unique_ptr<const FilterPolicy> policy_otherwise_;
};

class TestingContextCustomFilterPolicy
    : public LevelAndStyleCustomFilterPolicy {
 public:
  explicit TestingContextCustomFilterPolicy(int bpk_fifo, int bpk_l0_other,
                                            int bpk_otherwise)
      : LevelAndStyleCustomFilterPolicy(bpk_fifo, bpk_l0_other, bpk_otherwise) {
  }

  FilterBitsBuilder* GetBuilderWithContext(
      const FilterBuildingContext& context) const override {
    test_report_ += "cf=";
    test_report_ += context.column_family_name;
    test_report_ += ",cs=";
    test_report_ +=
        OptionsHelper::compaction_style_to_string[context.compaction_style];
    test_report_ += ",lv=";
    test_report_ += std::to_string(context.level_at_creation);
    test_report_ += "\n";

    return LevelAndStyleCustomFilterPolicy::GetBuilderWithContext(context);
  }

  std::string DumpTestReport() {
    std::string rv;
    std::swap(rv, test_report_);
    return rv;
  }

 private:
  mutable std::string test_report_;
};
}  // namespace

TEST_F(DBBloomFilterTest, ContextCustomFilterPolicy) {
  for (bool fifo : {true, false}) {
    Options options = CurrentOptions();
    options.statistics = ROCKSDB_NAMESPACE::CreateDBStatistics();
    options.compaction_style =
        fifo ? kCompactionStyleFIFO : kCompactionStyleLevel;

    BlockBasedTableOptions table_options;
    auto policy = std::make_shared<TestingContextCustomFilterPolicy>(15, 8, 5);
    table_options.filter_policy = policy;
    table_options.format_version = 5;
    options.table_factory.reset(NewBlockBasedTableFactory(table_options));

    CreateAndReopenWithCF({fifo ? "abe" : "bob"}, options);

    const int maxKey = 10000;
    for (int i = 0; i < maxKey / 2; i++) {
      ASSERT_OK(Put(1, Key(i), Key(i)));
    }
    // Add a large key to make the file contain wide range
    ASSERT_OK(Put(1, Key(maxKey + 55555), Key(maxKey + 55555)));
    Flush(1);
    EXPECT_EQ(policy->DumpTestReport(),
              fifo ? "cf=abe,cs=kCompactionStyleFIFO,lv=0\n"
                   : "cf=bob,cs=kCompactionStyleLevel,lv=0\n");

    for (int i = maxKey / 2; i < maxKey; i++) {
      ASSERT_OK(Put(1, Key(i), Key(i)));
    }
    Flush(1);
    EXPECT_EQ(policy->DumpTestReport(),
              fifo ? "cf=abe,cs=kCompactionStyleFIFO,lv=0\n"
                   : "cf=bob,cs=kCompactionStyleLevel,lv=0\n");

    // Check that they can be found
    for (int i = 0; i < maxKey; i++) {
      ASSERT_EQ(Key(i), Get(1, Key(i)));
    }
    // Since we have two tables / two filters, we might have Bloom checks on
    // our queries, but no more than one "useful" per query on a found key.
    EXPECT_LE(TestGetAndResetTickerCount(options, BLOOM_FILTER_USEFUL), maxKey);

    // Check that we have two filters, each about
    // fifo: 0.12% FP rate (15 bits per key)
    // level: 2.3% FP rate (8 bits per key)
    for (int i = 0; i < maxKey; i++) {
      ASSERT_EQ("NOT_FOUND", Get(1, Key(i + 33333)));
    }
    {
      auto useful_count =
          TestGetAndResetTickerCount(options, BLOOM_FILTER_USEFUL);
      EXPECT_GE(useful_count, maxKey * 2 * (fifo ? 0.9980 : 0.975));
      EXPECT_LE(useful_count, maxKey * 2 * (fifo ? 0.9995 : 0.98));
    }

    if (!fifo) {  // FIFO only has L0
      // Full compaction
      ASSERT_OK(db_->CompactRange(CompactRangeOptions(), handles_[1], nullptr,
                                  nullptr));
      EXPECT_EQ(policy->DumpTestReport(),
                "cf=bob,cs=kCompactionStyleLevel,lv=1\n");

      // Check that we now have one filter, about 9.2% FP rate (5 bits per key)
      for (int i = 0; i < maxKey; i++) {
        ASSERT_EQ("NOT_FOUND", Get(1, Key(i + 33333)));
      }
      {
        auto useful_count =
            TestGetAndResetTickerCount(options, BLOOM_FILTER_USEFUL);
        EXPECT_GE(useful_count, maxKey * 0.90);
        EXPECT_LE(useful_count, maxKey * 0.91);
      }
    }

    // Destroy
    ASSERT_OK(dbfull()->DropColumnFamily(handles_[1]));
    dbfull()->DestroyColumnFamilyHandle(handles_[1]);
    handles_[1] = nullptr;
  }
}

class SliceTransformLimitedDomain : public SliceTransform {
  const char* Name() const override { return "SliceTransformLimitedDomain"; }

  Slice Transform(const Slice& src) const override {
    return Slice(src.data(), 5);
  }

  bool InDomain(const Slice& src) const override {
    // prefix will be x????
    return src.size() >= 5 && src[0] == 'x';
  }

  bool InRange(const Slice& dst) const override {
    // prefix will be x????
    return dst.size() == 5 && dst[0] == 'x';
  }
};

TEST_F(DBBloomFilterTest, PrefixExtractorFullFilter) {
  BlockBasedTableOptions bbto;
  // Full Filter Block
  bbto.filter_policy.reset(ROCKSDB_NAMESPACE::NewBloomFilterPolicy(10, false));
  bbto.whole_key_filtering = false;

  Options options = CurrentOptions();
  options.prefix_extractor = std::make_shared<SliceTransformLimitedDomain>();
  options.table_factory.reset(NewBlockBasedTableFactory(bbto));

  DestroyAndReopen(options);

  ASSERT_OK(Put("x1111_AAAA", "val1"));
  ASSERT_OK(Put("x1112_AAAA", "val2"));
  ASSERT_OK(Put("x1113_AAAA", "val3"));
  ASSERT_OK(Put("x1114_AAAA", "val4"));
  // Not in domain, wont be added to filter
  ASSERT_OK(Put("zzzzz_AAAA", "val5"));

  ASSERT_OK(Flush());

  ASSERT_EQ(Get("x1111_AAAA"), "val1");
  ASSERT_EQ(Get("x1112_AAAA"), "val2");
  ASSERT_EQ(Get("x1113_AAAA"), "val3");
  ASSERT_EQ(Get("x1114_AAAA"), "val4");
  // Was not added to filter but rocksdb will try to read it from the filter
  ASSERT_EQ(Get("zzzzz_AAAA"), "val5");
}

TEST_F(DBBloomFilterTest, PrefixExtractorBlockFilter) {
  BlockBasedTableOptions bbto;
  // Block Filter Block
  bbto.filter_policy.reset(ROCKSDB_NAMESPACE::NewBloomFilterPolicy(10, true));

  Options options = CurrentOptions();
  options.prefix_extractor = std::make_shared<SliceTransformLimitedDomain>();
  options.table_factory.reset(NewBlockBasedTableFactory(bbto));

  DestroyAndReopen(options);

  ASSERT_OK(Put("x1113_AAAA", "val3"));
  ASSERT_OK(Put("x1114_AAAA", "val4"));
  // Not in domain, wont be added to filter
  ASSERT_OK(Put("zzzzz_AAAA", "val1"));
  ASSERT_OK(Put("zzzzz_AAAB", "val2"));
  ASSERT_OK(Put("zzzzz_AAAC", "val3"));
  ASSERT_OK(Put("zzzzz_AAAD", "val4"));

  ASSERT_OK(Flush());

  std::vector<std::string> iter_res;
  auto iter = db_->NewIterator(ReadOptions());
  // Seek to a key that was not in Domain
  for (iter->Seek("zzzzz_AAAA"); iter->Valid(); iter->Next()) {
    iter_res.emplace_back(iter->value().ToString());
  }

  std::vector<std::string> expected_res = {"val1", "val2", "val3", "val4"};
  ASSERT_EQ(iter_res, expected_res);
  delete iter;
}

TEST_F(DBBloomFilterTest, MemtableWholeKeyBloomFilter) {
  // regression test for #2743. the range delete tombstones in memtable should
  // be added even when Get() skips searching due to its prefix bloom filter
  const int kMemtableSize = 1 << 20;              // 1MB
  const int kMemtablePrefixFilterSize = 1 << 13;  // 8KB
  const int kPrefixLen = 4;
  Options options = CurrentOptions();
  options.memtable_prefix_bloom_size_ratio =
      static_cast<double>(kMemtablePrefixFilterSize) / kMemtableSize;
  options.prefix_extractor.reset(
      ROCKSDB_NAMESPACE::NewFixedPrefixTransform(kPrefixLen));
  options.write_buffer_size = kMemtableSize;
  options.memtable_whole_key_filtering = false;
  Reopen(options);
  std::string key1("AAAABBBB");
  std::string key2("AAAACCCC");  // not in DB
  std::string key3("AAAADDDD");
  std::string key4("AAAAEEEE");
  std::string value1("Value1");
  std::string value3("Value3");
  std::string value4("Value4");

  ASSERT_OK(Put(key1, value1, WriteOptions()));

  // check memtable bloom stats
  ASSERT_EQ("NOT_FOUND", Get(key2));
  ASSERT_EQ(0, get_perf_context()->bloom_memtable_miss_count);
  // same prefix, bloom filter false positive
  ASSERT_EQ(1, get_perf_context()->bloom_memtable_hit_count);

  // enable whole key bloom filter
  options.memtable_whole_key_filtering = true;
  Reopen(options);
  // check memtable bloom stats
  ASSERT_OK(Put(key3, value3, WriteOptions()));
  ASSERT_EQ("NOT_FOUND", Get(key2));
  // whole key bloom filter kicks in and determines it's a miss
  ASSERT_EQ(1, get_perf_context()->bloom_memtable_miss_count);
  ASSERT_EQ(1, get_perf_context()->bloom_memtable_hit_count);

  // verify whole key filtering does not depend on prefix_extractor
  options.prefix_extractor.reset();
  Reopen(options);
  // check memtable bloom stats
  ASSERT_OK(Put(key4, value4, WriteOptions()));
  ASSERT_EQ("NOT_FOUND", Get(key2));
  // whole key bloom filter kicks in and determines it's a miss
  ASSERT_EQ(2, get_perf_context()->bloom_memtable_miss_count);
  ASSERT_EQ(1, get_perf_context()->bloom_memtable_hit_count);
}

TEST_F(DBBloomFilterTest, MemtablePrefixBloomOutOfDomain) {
  constexpr size_t kPrefixSize = 8;
  const std::string kKey = "key";
  assert(kKey.size() < kPrefixSize);
  Options options = CurrentOptions();
  options.prefix_extractor.reset(NewFixedPrefixTransform(kPrefixSize));
  options.memtable_prefix_bloom_size_ratio = 0.25;
  Reopen(options);
  ASSERT_OK(Put(kKey, "v"));
  ASSERT_EQ("v", Get(kKey));
  std::unique_ptr<Iterator> iter(dbfull()->NewIterator(ReadOptions()));
  iter->Seek(kKey);
  ASSERT_TRUE(iter->Valid());
  ASSERT_EQ(kKey, iter->key());
  iter->SeekForPrev(kKey);
  ASSERT_TRUE(iter->Valid());
  ASSERT_EQ(kKey, iter->key());
}

class DBBloomFilterTestVaryPrefixAndFormatVer
    : public DBTestBase,
      public testing::WithParamInterface<std::tuple<bool, uint32_t>> {
 protected:
  bool use_prefix_;
  uint32_t format_version_;

 public:
  DBBloomFilterTestVaryPrefixAndFormatVer()
<<<<<<< HEAD
      : DBTestBase("/db_bloom_filter_tests") {}
=======
      : DBTestBase("/db_bloom_filter_tests", /*env_do_fsync=*/true) {}
>>>>>>> ed431616

  ~DBBloomFilterTestVaryPrefixAndFormatVer() override {}

  void SetUp() override {
    use_prefix_ = std::get<0>(GetParam());
    format_version_ = std::get<1>(GetParam());
  }

  static std::string UKey(uint32_t i) { return Key(static_cast<int>(i)); }
};

TEST_P(DBBloomFilterTestVaryPrefixAndFormatVer, PartitionedMultiGet) {
  Options options = CurrentOptions();
  if (use_prefix_) {
    // Entire key from UKey()
    options.prefix_extractor.reset(NewCappedPrefixTransform(9));
  }
  options.statistics = ROCKSDB_NAMESPACE::CreateDBStatistics();
  BlockBasedTableOptions bbto;
  bbto.filter_policy.reset(NewBloomFilterPolicy(20));
  bbto.partition_filters = true;
  bbto.index_type = BlockBasedTableOptions::IndexType::kTwoLevelIndexSearch;
  bbto.whole_key_filtering = !use_prefix_;
  if (use_prefix_) {  // (not related to prefix, just alternating between)
    // Make sure code appropriately deals with metadata block size setting
    // that is "too small" (smaller than minimum size for filter builder)
    bbto.metadata_block_size = 63;
  } else {
    // Make sure the test will work even on platforms with large minimum
    // filter size, due to large cache line size.
    // (Largest cache line size + 10+% overhead.)
    bbto.metadata_block_size = 290;
  }
  options.table_factory.reset(NewBlockBasedTableFactory(bbto));
  DestroyAndReopen(options);
  ReadOptions ropts;

  constexpr uint32_t N = 12000;
  // Add N/2 evens
  for (uint32_t i = 0; i < N; i += 2) {
    ASSERT_OK(Put(UKey(i), UKey(i)));
  }
  ASSERT_OK(Flush());
#ifndef ROCKSDB_LITE
  ASSERT_EQ(TotalTableFiles(), 1);
#endif

  constexpr uint32_t Q = 29;
  // MultiGet In
  std::array<std::string, Q> keys;
  std::array<Slice, Q> key_slices;
  std::array<ColumnFamilyHandle*, Q> column_families;
  // MultiGet Out
  std::array<Status, Q> statuses;
  std::array<PinnableSlice, Q> values;

  TestGetAndResetTickerCount(options, BLOCK_CACHE_FILTER_HIT);
  TestGetAndResetTickerCount(options, BLOCK_CACHE_FILTER_MISS);
  TestGetAndResetTickerCount(options, BLOOM_FILTER_PREFIX_USEFUL);
  TestGetAndResetTickerCount(options, BLOOM_FILTER_USEFUL);
  TestGetAndResetTickerCount(options, BLOOM_FILTER_PREFIX_CHECKED);
  TestGetAndResetTickerCount(options, BLOOM_FILTER_FULL_POSITIVE);
  TestGetAndResetTickerCount(options, BLOOM_FILTER_FULL_TRUE_POSITIVE);

  // Check that initial clump of keys only loads one partition filter from
  // block cache.
  // And that spread out keys load many partition filters.
  // In both cases, mix present vs. not present keys.
  for (uint32_t stride : {uint32_t{1}, (N / Q) | 1}) {
    for (uint32_t i = 0; i < Q; ++i) {
      keys[i] = UKey(i * stride);
      key_slices[i] = Slice(keys[i]);
      column_families[i] = db_->DefaultColumnFamily();
      statuses[i] = Status();
      values[i] = PinnableSlice();
    }

    db_->MultiGet(ropts, Q, &column_families[0], &key_slices[0], &values[0],
                  /*timestamps=*/nullptr, &statuses[0], true);

    // Confirm correct status results
    uint32_t number_not_found = 0;
    for (uint32_t i = 0; i < Q; ++i) {
      if ((i * stride % 2) == 0) {
        ASSERT_OK(statuses[i]);
      } else {
        ASSERT_TRUE(statuses[i].IsNotFound());
        ++number_not_found;
      }
    }

    // Confirm correct Bloom stats (no FPs)
    uint64_t filter_useful = TestGetAndResetTickerCount(
        options,
        use_prefix_ ? BLOOM_FILTER_PREFIX_USEFUL : BLOOM_FILTER_USEFUL);
    uint64_t filter_checked =
        TestGetAndResetTickerCount(options, use_prefix_
                                                ? BLOOM_FILTER_PREFIX_CHECKED
                                                : BLOOM_FILTER_FULL_POSITIVE) +
        (use_prefix_ ? 0 : filter_useful);
    EXPECT_EQ(filter_useful, number_not_found);
    EXPECT_EQ(filter_checked, Q);
    if (!use_prefix_) {
      EXPECT_EQ(
          TestGetAndResetTickerCount(options, BLOOM_FILTER_FULL_TRUE_POSITIVE),
          Q - number_not_found);
    }

    // Confirm no duplicate loading same filter partition
    uint64_t filter_accesses =
        TestGetAndResetTickerCount(options, BLOCK_CACHE_FILTER_HIT) +
        TestGetAndResetTickerCount(options, BLOCK_CACHE_FILTER_MISS);
    if (stride == 1) {
      EXPECT_EQ(filter_accesses, 1);
    } else {
      // for large stride
      EXPECT_GE(filter_accesses, Q / 2 + 1);
    }
  }

  // Check that a clump of keys (present and not) works when spanning
  // two partitions
  int found_spanning = 0;
  for (uint32_t start = 0; start < N / 2;) {
    for (uint32_t i = 0; i < Q; ++i) {
      keys[i] = UKey(start + i);
      key_slices[i] = Slice(keys[i]);
      column_families[i] = db_->DefaultColumnFamily();
      statuses[i] = Status();
      values[i] = PinnableSlice();
    }

    db_->MultiGet(ropts, Q, &column_families[0], &key_slices[0], &values[0],
                  /*timestamps=*/nullptr, &statuses[0], true);

    // Confirm correct status results
    uint32_t number_not_found = 0;
    for (uint32_t i = 0; i < Q; ++i) {
      if (((start + i) % 2) == 0) {
        ASSERT_OK(statuses[i]);
      } else {
        ASSERT_TRUE(statuses[i].IsNotFound());
        ++number_not_found;
      }
    }

    // Confirm correct Bloom stats (might see some FPs)
    uint64_t filter_useful = TestGetAndResetTickerCount(
        options,
        use_prefix_ ? BLOOM_FILTER_PREFIX_USEFUL : BLOOM_FILTER_USEFUL);
    uint64_t filter_checked =
        TestGetAndResetTickerCount(options, use_prefix_
                                                ? BLOOM_FILTER_PREFIX_CHECKED
                                                : BLOOM_FILTER_FULL_POSITIVE) +
        (use_prefix_ ? 0 : filter_useful);
    EXPECT_GE(filter_useful, number_not_found - 2);  // possible FP
    EXPECT_EQ(filter_checked, Q);
    if (!use_prefix_) {
      EXPECT_EQ(
          TestGetAndResetTickerCount(options, BLOOM_FILTER_FULL_TRUE_POSITIVE),
          Q - number_not_found);
    }

    // Confirm no duplicate loading of same filter partition
    uint64_t filter_accesses =
        TestGetAndResetTickerCount(options, BLOCK_CACHE_FILTER_HIT) +
        TestGetAndResetTickerCount(options, BLOCK_CACHE_FILTER_MISS);
    if (filter_accesses == 2) {
      // Spanned across partitions.
      ++found_spanning;
      if (found_spanning >= 2) {
        break;
      } else {
        // Ensure that at least once we have at least one present and
        // one non-present key on both sides of partition boundary.
        start += 2;
      }
    } else {
      EXPECT_EQ(filter_accesses, 1);
      // See explanation at "start += 2"
      start += Q - 4;
    }
  }
  EXPECT_TRUE(found_spanning >= 2);
}

INSTANTIATE_TEST_CASE_P(DBBloomFilterTestVaryPrefixAndFormatVer,
                        DBBloomFilterTestVaryPrefixAndFormatVer,
                        ::testing::Values(
                            // (use_prefix, format_version)
                            std::make_tuple(false, 2),
                            std::make_tuple(false, 3),
                            std::make_tuple(false, 4),
                            std::make_tuple(false, 5),
                            std::make_tuple(true, 2),
                            std::make_tuple(true, 3),
                            std::make_tuple(true, 4),
                            std::make_tuple(true, 5)));

#ifndef ROCKSDB_LITE
namespace {
namespace BFP2 {
// Extends BFP::Mode with option to use Plain table
using PseudoMode = int;
static constexpr PseudoMode kPlainTable = -1;
}  // namespace BFP2
}  // namespace

class BloomStatsTestWithParam
    : public DBBloomFilterTest,
      public testing::WithParamInterface<std::tuple<BFP2::PseudoMode, bool>> {
 public:
  BloomStatsTestWithParam() {
    bfp_impl_ = std::get<0>(GetParam());
    partition_filters_ = std::get<1>(GetParam());

    options_.create_if_missing = true;
    options_.prefix_extractor.reset(
        ROCKSDB_NAMESPACE::NewFixedPrefixTransform(4));
    options_.memtable_prefix_bloom_size_ratio =
        8.0 * 1024.0 / static_cast<double>(options_.write_buffer_size);
    if (bfp_impl_ == BFP2::kPlainTable) {
      assert(!partition_filters_);  // not supported in plain table
      PlainTableOptions table_options;
      options_.table_factory.reset(NewPlainTableFactory(table_options));
    } else {
      BlockBasedTableOptions table_options;
      table_options.hash_index_allow_collision = false;
      if (partition_filters_) {
        assert(bfp_impl_ != BFP::kDeprecatedBlock);
        table_options.partition_filters = partition_filters_;
        table_options.index_type =
            BlockBasedTableOptions::IndexType::kTwoLevelIndexSearch;
      }
      table_options.filter_policy.reset(
          new BFP(10, static_cast<BFP::Mode>(bfp_impl_)));
      options_.table_factory.reset(NewBlockBasedTableFactory(table_options));
    }
    options_.env = env_;

    get_perf_context()->Reset();
    DestroyAndReopen(options_);
  }

  ~BloomStatsTestWithParam() override {
    get_perf_context()->Reset();
    Destroy(options_);
  }

  // Required if inheriting from testing::WithParamInterface<>
  static void SetUpTestCase() {}
  static void TearDownTestCase() {}

  BFP2::PseudoMode bfp_impl_;
  bool partition_filters_;
  Options options_;
};

// 1 Insert 2 K-V pairs into DB
// 2 Call Get() for both keys - expext memtable bloom hit stat to be 2
// 3 Call Get() for nonexisting key - expect memtable bloom miss stat to be 1
// 4 Call Flush() to create SST
// 5 Call Get() for both keys - expext SST bloom hit stat to be 2
// 6 Call Get() for nonexisting key - expect SST bloom miss stat to be 1
// Test both: block and plain SST
TEST_P(BloomStatsTestWithParam, BloomStatsTest) {
  std::string key1("AAAA");
  std::string key2("RXDB");  // not in DB
  std::string key3("ZBRA");
  std::string value1("Value1");
  std::string value3("Value3");

  ASSERT_OK(Put(key1, value1, WriteOptions()));
  ASSERT_OK(Put(key3, value3, WriteOptions()));

  // check memtable bloom stats
  ASSERT_EQ(value1, Get(key1));
  ASSERT_EQ(1, get_perf_context()->bloom_memtable_hit_count);
  ASSERT_EQ(value3, Get(key3));
  ASSERT_EQ(2, get_perf_context()->bloom_memtable_hit_count);
  ASSERT_EQ(0, get_perf_context()->bloom_memtable_miss_count);

  ASSERT_EQ("NOT_FOUND", Get(key2));
  ASSERT_EQ(1, get_perf_context()->bloom_memtable_miss_count);
  ASSERT_EQ(2, get_perf_context()->bloom_memtable_hit_count);

  // sanity checks
  ASSERT_EQ(0, get_perf_context()->bloom_sst_hit_count);
  ASSERT_EQ(0, get_perf_context()->bloom_sst_miss_count);

  Flush();

  // sanity checks
  ASSERT_EQ(0, get_perf_context()->bloom_sst_hit_count);
  ASSERT_EQ(0, get_perf_context()->bloom_sst_miss_count);

  // check SST bloom stats
  ASSERT_EQ(value1, Get(key1));
  ASSERT_EQ(1, get_perf_context()->bloom_sst_hit_count);
  ASSERT_EQ(value3, Get(key3));
  ASSERT_EQ(2, get_perf_context()->bloom_sst_hit_count);

  ASSERT_EQ("NOT_FOUND", Get(key2));
  ASSERT_EQ(1, get_perf_context()->bloom_sst_miss_count);
}

// Same scenario as in BloomStatsTest but using an iterator
TEST_P(BloomStatsTestWithParam, BloomStatsTestWithIter) {
  std::string key1("AAAA");
  std::string key2("RXDB");  // not in DB
  std::string key3("ZBRA");
  std::string value1("Value1");
  std::string value3("Value3");

  ASSERT_OK(Put(key1, value1, WriteOptions()));
  ASSERT_OK(Put(key3, value3, WriteOptions()));

  std::unique_ptr<Iterator> iter(dbfull()->NewIterator(ReadOptions()));

  // check memtable bloom stats
  iter->Seek(key1);
  ASSERT_OK(iter->status());
  ASSERT_TRUE(iter->Valid());
  ASSERT_EQ(value1, iter->value().ToString());
  ASSERT_EQ(1, get_perf_context()->bloom_memtable_hit_count);
  ASSERT_EQ(0, get_perf_context()->bloom_memtable_miss_count);

  iter->Seek(key3);
  ASSERT_OK(iter->status());
  ASSERT_TRUE(iter->Valid());
  ASSERT_EQ(value3, iter->value().ToString());
  ASSERT_EQ(2, get_perf_context()->bloom_memtable_hit_count);
  ASSERT_EQ(0, get_perf_context()->bloom_memtable_miss_count);

  iter->Seek(key2);
  ASSERT_OK(iter->status());
  ASSERT_TRUE(!iter->Valid());
  ASSERT_EQ(1, get_perf_context()->bloom_memtable_miss_count);
  ASSERT_EQ(2, get_perf_context()->bloom_memtable_hit_count);

  Flush();

  iter.reset(dbfull()->NewIterator(ReadOptions()));

  // Check SST bloom stats
  iter->Seek(key1);
  ASSERT_OK(iter->status());
  ASSERT_TRUE(iter->Valid());
  ASSERT_EQ(value1, iter->value().ToString());
  ASSERT_EQ(1, get_perf_context()->bloom_sst_hit_count);

  iter->Seek(key3);
  ASSERT_OK(iter->status());
  ASSERT_TRUE(iter->Valid());
  ASSERT_EQ(value3, iter->value().ToString());
  // The seek doesn't check block-based bloom filter because last index key
  // starts with the same prefix we're seeking to.
  uint64_t expected_hits = bfp_impl_ == BFP::kDeprecatedBlock ? 1 : 2;
  ASSERT_EQ(expected_hits, get_perf_context()->bloom_sst_hit_count);

  iter->Seek(key2);
  ASSERT_OK(iter->status());
  ASSERT_TRUE(!iter->Valid());
  ASSERT_EQ(1, get_perf_context()->bloom_sst_miss_count);
  ASSERT_EQ(expected_hits, get_perf_context()->bloom_sst_hit_count);
}

INSTANTIATE_TEST_CASE_P(
    BloomStatsTestWithParam, BloomStatsTestWithParam,
    ::testing::Values(std::make_tuple(BFP::kDeprecatedBlock, false),
                      std::make_tuple(BFP::kLegacyBloom, false),
                      std::make_tuple(BFP::kLegacyBloom, true),
                      std::make_tuple(BFP::kFastLocalBloom, false),
                      std::make_tuple(BFP::kFastLocalBloom, true),
                      std::make_tuple(BFP2::kPlainTable, false)));

namespace {
void PrefixScanInit(DBBloomFilterTest* dbtest) {
  char buf[100];
  std::string keystr;
  const int small_range_sstfiles = 5;
  const int big_range_sstfiles = 5;

  // Generate 11 sst files with the following prefix ranges.
  // GROUP 0: [0,10]                              (level 1)
  // GROUP 1: [1,2], [2,3], [3,4], [4,5], [5, 6]  (level 0)
  // GROUP 2: [0,6], [0,7], [0,8], [0,9], [0,10]  (level 0)
  //
  // A seek with the previous API would do 11 random I/Os (to all the
  // files).  With the new API and a prefix filter enabled, we should
  // only do 2 random I/O, to the 2 files containing the key.

  // GROUP 0
  snprintf(buf, sizeof(buf), "%02d______:start", 0);
  keystr = std::string(buf);
  ASSERT_OK(dbtest->Put(keystr, keystr));
  snprintf(buf, sizeof(buf), "%02d______:end", 10);
  keystr = std::string(buf);
  ASSERT_OK(dbtest->Put(keystr, keystr));
  dbtest->Flush();
  dbtest->dbfull()->CompactRange(CompactRangeOptions(), nullptr,
                                 nullptr);  // move to level 1

  // GROUP 1
  for (int i = 1; i <= small_range_sstfiles; i++) {
    snprintf(buf, sizeof(buf), "%02d______:start", i);
    keystr = std::string(buf);
    ASSERT_OK(dbtest->Put(keystr, keystr));
    snprintf(buf, sizeof(buf), "%02d______:end", i + 1);
    keystr = std::string(buf);
    ASSERT_OK(dbtest->Put(keystr, keystr));
    dbtest->Flush();
  }

  // GROUP 2
  for (int i = 1; i <= big_range_sstfiles; i++) {
    snprintf(buf, sizeof(buf), "%02d______:start", 0);
    keystr = std::string(buf);
    ASSERT_OK(dbtest->Put(keystr, keystr));
    snprintf(buf, sizeof(buf), "%02d______:end", small_range_sstfiles + i + 1);
    keystr = std::string(buf);
    ASSERT_OK(dbtest->Put(keystr, keystr));
    dbtest->Flush();
  }
}
}  // namespace

TEST_F(DBBloomFilterTest, PrefixScan) {
  while (ChangeFilterOptions()) {
    int count;
    Slice prefix;
    Slice key;
    char buf[100];
    Iterator* iter;
    snprintf(buf, sizeof(buf), "03______:");
    prefix = Slice(buf, 8);
    key = Slice(buf, 9);
    ASSERT_EQ(key.difference_offset(prefix), 8);
    ASSERT_EQ(prefix.difference_offset(key), 8);
    // db configs
    env_->count_random_reads_ = true;
    Options options = CurrentOptions();
    options.env = env_;
    options.prefix_extractor.reset(NewFixedPrefixTransform(8));
    options.disable_auto_compactions = true;
    options.max_background_compactions = 2;
    options.create_if_missing = true;
    options.memtable_factory.reset(NewHashSkipListRepFactory(16));
    assert(!options.unordered_write);
    // It is incompatible with allow_concurrent_memtable_write=false
    options.allow_concurrent_memtable_write = false;

    BlockBasedTableOptions table_options;
    table_options.no_block_cache = true;
    table_options.filter_policy.reset(NewBloomFilterPolicy(10));
    table_options.whole_key_filtering = false;
    options.table_factory.reset(NewBlockBasedTableFactory(table_options));

    // 11 RAND I/Os
    DestroyAndReopen(options);
    PrefixScanInit(this);
    count = 0;
    env_->random_read_counter_.Reset();
    iter = db_->NewIterator(ReadOptions());
    for (iter->Seek(prefix); iter->Valid(); iter->Next()) {
      if (!iter->key().starts_with(prefix)) {
        break;
      }
      count++;
    }
    ASSERT_OK(iter->status());
    delete iter;
    ASSERT_EQ(count, 2);
    ASSERT_EQ(env_->random_read_counter_.Read(), 2);
    Close();
  }  // end of while
}

TEST_F(DBBloomFilterTest, OptimizeFiltersForHits) {
  Options options = CurrentOptions();
  options.write_buffer_size = 64 * 1024;
  options.arena_block_size = 4 * 1024;
  options.target_file_size_base = 64 * 1024;
  options.level0_file_num_compaction_trigger = 2;
  options.level0_slowdown_writes_trigger = 2;
  options.level0_stop_writes_trigger = 4;
  options.max_bytes_for_level_base = 256 * 1024;
  options.max_write_buffer_number = 2;
  options.max_background_compactions = 8;
  options.max_background_flushes = 8;
  options.compression = kNoCompression;
  options.compaction_style = kCompactionStyleLevel;
  options.level_compaction_dynamic_level_bytes = true;
  BlockBasedTableOptions bbto;
  bbto.cache_index_and_filter_blocks = true;
  bbto.filter_policy.reset(NewBloomFilterPolicy(10, true));
  bbto.whole_key_filtering = true;
  options.table_factory.reset(NewBlockBasedTableFactory(bbto));
  options.optimize_filters_for_hits = true;
  options.statistics = ROCKSDB_NAMESPACE::CreateDBStatistics();
  get_perf_context()->Reset();
  get_perf_context()->EnablePerLevelPerfContext();
  CreateAndReopenWithCF({"mypikachu"}, options);

  int numkeys = 200000;

  // Generate randomly shuffled keys, so the updates are almost
  // random.
  std::vector<int> keys;
  keys.reserve(numkeys);
  for (int i = 0; i < numkeys; i += 2) {
    keys.push_back(i);
  }
  RandomShuffle(std::begin(keys), std::end(keys));
  int num_inserted = 0;
  for (int key : keys) {
    ASSERT_OK(Put(1, Key(key), "val"));
    if (++num_inserted % 1000 == 0) {
      dbfull()->TEST_WaitForFlushMemTable();
      dbfull()->TEST_WaitForCompact();
    }
  }
  ASSERT_OK(Put(1, Key(0), "val"));
  ASSERT_OK(Put(1, Key(numkeys), "val"));
  ASSERT_OK(Flush(1));
  dbfull()->TEST_WaitForCompact();

  if (NumTableFilesAtLevel(0, 1) == 0) {
    // No Level 0 file. Create one.
    ASSERT_OK(Put(1, Key(0), "val"));
    ASSERT_OK(Put(1, Key(numkeys), "val"));
    ASSERT_OK(Flush(1));
    dbfull()->TEST_WaitForCompact();
  }

  for (int i = 1; i < numkeys; i += 2) {
    ASSERT_EQ(Get(1, Key(i)), "NOT_FOUND");
  }

  ASSERT_EQ(0, TestGetTickerCount(options, GET_HIT_L0));
  ASSERT_EQ(0, TestGetTickerCount(options, GET_HIT_L1));
  ASSERT_EQ(0, TestGetTickerCount(options, GET_HIT_L2_AND_UP));

  // Now we have three sorted run, L0, L5 and L6 with most files in L6 have
  // no bloom filter. Most keys be checked bloom filters twice.
  ASSERT_GT(TestGetTickerCount(options, BLOOM_FILTER_USEFUL), 65000 * 2);
  ASSERT_LT(TestGetTickerCount(options, BLOOM_FILTER_USEFUL), 120000 * 2);
  uint64_t bloom_filter_useful_all_levels = 0;
  for (auto& kv : (*(get_perf_context()->level_to_perf_context))) {
    if (kv.second.bloom_filter_useful > 0) {
      bloom_filter_useful_all_levels += kv.second.bloom_filter_useful;
    }
  }
  ASSERT_GT(bloom_filter_useful_all_levels, 65000 * 2);
  ASSERT_LT(bloom_filter_useful_all_levels, 120000 * 2);

  for (int i = 0; i < numkeys; i += 2) {
    ASSERT_EQ(Get(1, Key(i)), "val");
  }

  // Part 2 (read path): rewrite last level with blooms, then verify they get
  // cached only if !optimize_filters_for_hits
  options.disable_auto_compactions = true;
  options.num_levels = 9;
  options.optimize_filters_for_hits = false;
  options.statistics = CreateDBStatistics();
  bbto.block_cache.reset();
  options.table_factory.reset(NewBlockBasedTableFactory(bbto));

  ReopenWithColumnFamilies({"default", "mypikachu"}, options);
  MoveFilesToLevel(7 /* level */, 1 /* column family index */);

  std::string value = Get(1, Key(0));
  uint64_t prev_cache_filter_hits =
      TestGetTickerCount(options, BLOCK_CACHE_FILTER_HIT);
  value = Get(1, Key(0));
  ASSERT_EQ(prev_cache_filter_hits + 1,
            TestGetTickerCount(options, BLOCK_CACHE_FILTER_HIT));

  // Now that we know the filter blocks exist in the last level files, see if
  // filter caching is skipped for this optimization
  options.optimize_filters_for_hits = true;
  options.statistics = CreateDBStatistics();
  bbto.block_cache.reset();
  options.table_factory.reset(NewBlockBasedTableFactory(bbto));

  ReopenWithColumnFamilies({"default", "mypikachu"}, options);

  value = Get(1, Key(0));
  ASSERT_EQ(0, TestGetTickerCount(options, BLOCK_CACHE_FILTER_MISS));
  ASSERT_EQ(0, TestGetTickerCount(options, BLOCK_CACHE_FILTER_HIT));
  ASSERT_EQ(2 /* index and data block */,
            TestGetTickerCount(options, BLOCK_CACHE_ADD));

  // Check filter block ignored for files preloaded during DB::Open()
  options.max_open_files = -1;
  options.statistics = CreateDBStatistics();
  bbto.block_cache.reset();
  options.table_factory.reset(NewBlockBasedTableFactory(bbto));

  ReopenWithColumnFamilies({"default", "mypikachu"}, options);

  uint64_t prev_cache_filter_misses =
      TestGetTickerCount(options, BLOCK_CACHE_FILTER_MISS);
  prev_cache_filter_hits = TestGetTickerCount(options, BLOCK_CACHE_FILTER_HIT);
  Get(1, Key(0));
  ASSERT_EQ(prev_cache_filter_misses,
            TestGetTickerCount(options, BLOCK_CACHE_FILTER_MISS));
  ASSERT_EQ(prev_cache_filter_hits,
            TestGetTickerCount(options, BLOCK_CACHE_FILTER_HIT));

  // Check filter block ignored for file trivially-moved to bottom level
  bbto.block_cache.reset();
  options.max_open_files = 100;  // setting > -1 makes it not preload all files
  options.statistics = CreateDBStatistics();
  options.table_factory.reset(NewBlockBasedTableFactory(bbto));

  ReopenWithColumnFamilies({"default", "mypikachu"}, options);

  ASSERT_OK(Put(1, Key(numkeys + 1), "val"));
  ASSERT_OK(Flush(1));

  int32_t trivial_move = 0;
  int32_t non_trivial_move = 0;
  ROCKSDB_NAMESPACE::SyncPoint::GetInstance()->SetCallBack(
      "DBImpl::BackgroundCompaction:TrivialMove",
      [&](void* /*arg*/) { trivial_move++; });
  ROCKSDB_NAMESPACE::SyncPoint::GetInstance()->SetCallBack(
      "DBImpl::BackgroundCompaction:NonTrivial",
      [&](void* /*arg*/) { non_trivial_move++; });
  ROCKSDB_NAMESPACE::SyncPoint::GetInstance()->EnableProcessing();

  CompactRangeOptions compact_options;
  compact_options.bottommost_level_compaction =
      BottommostLevelCompaction::kSkip;
  compact_options.change_level = true;
  compact_options.target_level = 7;
  db_->CompactRange(compact_options, handles_[1], nullptr, nullptr);

  ASSERT_EQ(trivial_move, 1);
  ASSERT_EQ(non_trivial_move, 0);

  prev_cache_filter_hits = TestGetTickerCount(options, BLOCK_CACHE_FILTER_HIT);
  prev_cache_filter_misses =
      TestGetTickerCount(options, BLOCK_CACHE_FILTER_MISS);
  value = Get(1, Key(numkeys + 1));
  ASSERT_EQ(prev_cache_filter_hits,
            TestGetTickerCount(options, BLOCK_CACHE_FILTER_HIT));
  ASSERT_EQ(prev_cache_filter_misses,
            TestGetTickerCount(options, BLOCK_CACHE_FILTER_MISS));

  // Check filter block not cached for iterator
  bbto.block_cache.reset();
  options.statistics = CreateDBStatistics();
  options.table_factory.reset(NewBlockBasedTableFactory(bbto));

  ReopenWithColumnFamilies({"default", "mypikachu"}, options);

  std::unique_ptr<Iterator> iter(db_->NewIterator(ReadOptions(), handles_[1]));
  iter->SeekToFirst();
  ASSERT_EQ(0, TestGetTickerCount(options, BLOCK_CACHE_FILTER_MISS));
  ASSERT_EQ(0, TestGetTickerCount(options, BLOCK_CACHE_FILTER_HIT));
  ASSERT_EQ(2 /* index and data block */,
            TestGetTickerCount(options, BLOCK_CACHE_ADD));
  get_perf_context()->Reset();
}

int CountIter(std::unique_ptr<Iterator>& iter, const Slice& key) {
  int count = 0;
  for (iter->Seek(key); iter->Valid() && iter->status() == Status::OK();
       iter->Next()) {
    count++;
  }
  return count;
}

// use iterate_upper_bound to hint compatiability of existing bloom filters.
// The BF is considered compatible if 1) upper bound and seek key transform
// into the same string, or 2) the transformed seek key is of the same length
// as the upper bound and two keys are adjacent according to the comparator.
TEST_F(DBBloomFilterTest, DynamicBloomFilterUpperBound) {
  for (auto bfp_impl : BFP::kAllFixedImpls) {
    int using_full_builder = bfp_impl != BFP::kDeprecatedBlock;
    Options options;
    options.create_if_missing = true;
    options.prefix_extractor.reset(NewCappedPrefixTransform(4));
    options.disable_auto_compactions = true;
    options.statistics = CreateDBStatistics();
    // Enable prefix bloom for SST files
    BlockBasedTableOptions table_options;
    table_options.cache_index_and_filter_blocks = true;
    table_options.filter_policy.reset(new BFP(10, bfp_impl));
    table_options.index_shortening = BlockBasedTableOptions::
        IndexShorteningMode::kShortenSeparatorsAndSuccessor;
    options.table_factory.reset(NewBlockBasedTableFactory(table_options));
    DestroyAndReopen(options);

    ASSERT_OK(Put("abcdxxx0", "val1"));
    ASSERT_OK(Put("abcdxxx1", "val2"));
    ASSERT_OK(Put("abcdxxx2", "val3"));
    ASSERT_OK(Put("abcdxxx3", "val4"));
    dbfull()->Flush(FlushOptions());
    {
      // prefix_extractor has not changed, BF will always be read
      Slice upper_bound("abce");
      ReadOptions read_options;
      read_options.prefix_same_as_start = true;
      read_options.iterate_upper_bound = &upper_bound;
      std::unique_ptr<Iterator> iter(db_->NewIterator(read_options));
      ASSERT_EQ(CountIter(iter, "abcd0000"), 4);
    }
    {
      Slice upper_bound("abcdzzzz");
      ReadOptions read_options;
      read_options.prefix_same_as_start = true;
      read_options.iterate_upper_bound = &upper_bound;
      std::unique_ptr<Iterator> iter(db_->NewIterator(read_options));
      ASSERT_EQ(CountIter(iter, "abcd0000"), 4);
      ASSERT_EQ(TestGetTickerCount(options, BLOOM_FILTER_PREFIX_CHECKED), 2);
      ASSERT_EQ(TestGetTickerCount(options, BLOOM_FILTER_PREFIX_USEFUL), 0);
    }
    ASSERT_OK(dbfull()->SetOptions({{"prefix_extractor", "fixed:5"}}));
    ASSERT_EQ(0, strcmp(dbfull()->GetOptions().prefix_extractor->Name(),
                        "rocksdb.FixedPrefix.5"));
    {
      // BF changed, [abcdxx00, abce) is a valid bound, will trigger BF read
      Slice upper_bound("abce");
      ReadOptions read_options;
      read_options.prefix_same_as_start = true;
      read_options.iterate_upper_bound = &upper_bound;
      std::unique_ptr<Iterator> iter(db_->NewIterator(read_options));
      ASSERT_EQ(CountIter(iter, "abcdxx00"), 4);
      // should check bloom filter since upper bound meets requirement
      ASSERT_EQ(TestGetTickerCount(options, BLOOM_FILTER_PREFIX_CHECKED),
                2 + using_full_builder);
      ASSERT_EQ(TestGetTickerCount(options, BLOOM_FILTER_PREFIX_USEFUL), 0);
    }
    {
      // [abcdxx01, abcey) is not valid bound since upper bound is too long for
      // the BF in SST (capped:4)
      Slice upper_bound("abcey");
      ReadOptions read_options;
      read_options.prefix_same_as_start = true;
      read_options.iterate_upper_bound = &upper_bound;
      std::unique_ptr<Iterator> iter(db_->NewIterator(read_options));
      ASSERT_EQ(CountIter(iter, "abcdxx01"), 4);
      // should skip bloom filter since upper bound is too long
      ASSERT_EQ(TestGetTickerCount(options, BLOOM_FILTER_PREFIX_CHECKED),
                2 + using_full_builder);
      ASSERT_EQ(TestGetTickerCount(options, BLOOM_FILTER_PREFIX_USEFUL), 0);
    }
    {
      // [abcdxx02, abcdy) is a valid bound since the prefix is the same
      Slice upper_bound("abcdy");
      ReadOptions read_options;
      read_options.prefix_same_as_start = true;
      read_options.iterate_upper_bound = &upper_bound;
      std::unique_ptr<Iterator> iter(db_->NewIterator(read_options));
      ASSERT_EQ(CountIter(iter, "abcdxx02"), 4);
      // should check bloom filter since upper bound matches transformed seek
      // key
      ASSERT_EQ(TestGetTickerCount(options, BLOOM_FILTER_PREFIX_CHECKED),
                2 + using_full_builder * 2);
      ASSERT_EQ(TestGetTickerCount(options, BLOOM_FILTER_PREFIX_USEFUL), 0);
    }
    {
      // [aaaaaaaa, abce) is not a valid bound since 1) they don't share the
      // same prefix, 2) the prefixes are not consecutive
      Slice upper_bound("abce");
      ReadOptions read_options;
      read_options.prefix_same_as_start = true;
      read_options.iterate_upper_bound = &upper_bound;
      std::unique_ptr<Iterator> iter(db_->NewIterator(read_options));
      ASSERT_EQ(CountIter(iter, "aaaaaaaa"), 0);
      // should skip bloom filter since mismatch is found
      ASSERT_EQ(TestGetTickerCount(options, BLOOM_FILTER_PREFIX_CHECKED),
                2 + using_full_builder * 2);
      ASSERT_EQ(TestGetTickerCount(options, BLOOM_FILTER_PREFIX_USEFUL), 0);
    }
    ASSERT_OK(dbfull()->SetOptions({{"prefix_extractor", "fixed:3"}}));
    {
      // [abc, abd) is not a valid bound since the upper bound is too short
      // for BF (capped:4)
      Slice upper_bound("abd");
      ReadOptions read_options;
      read_options.prefix_same_as_start = true;
      read_options.iterate_upper_bound = &upper_bound;
      std::unique_ptr<Iterator> iter(db_->NewIterator(read_options));
      ASSERT_EQ(CountIter(iter, "abc"), 4);
      ASSERT_EQ(TestGetTickerCount(options, BLOOM_FILTER_PREFIX_CHECKED),
                2 + using_full_builder * 2);
      ASSERT_EQ(TestGetTickerCount(options, BLOOM_FILTER_PREFIX_USEFUL), 0);
    }
    ASSERT_OK(dbfull()->SetOptions({{"prefix_extractor", "capped:4"}}));
    {
      // set back to capped:4 and verify BF is always read
      Slice upper_bound("abd");
      ReadOptions read_options;
      read_options.prefix_same_as_start = true;
      read_options.iterate_upper_bound = &upper_bound;
      std::unique_ptr<Iterator> iter(db_->NewIterator(read_options));
      ASSERT_EQ(CountIter(iter, "abc"), 0);
      ASSERT_EQ(TestGetTickerCount(options, BLOOM_FILTER_PREFIX_CHECKED),
                3 + using_full_builder * 2);
      ASSERT_EQ(TestGetTickerCount(options, BLOOM_FILTER_PREFIX_USEFUL), 1);
    }
  }
}

// Create multiple SST files each with a different prefix_extractor config,
// verify iterators can read all SST files using the latest config.
TEST_F(DBBloomFilterTest, DynamicBloomFilterMultipleSST) {
  for (auto bfp_impl : BFP::kAllFixedImpls) {
    int using_full_builder = bfp_impl != BFP::kDeprecatedBlock;
    Options options;
    options.create_if_missing = true;
    options.prefix_extractor.reset(NewFixedPrefixTransform(1));
    options.disable_auto_compactions = true;
    options.statistics = CreateDBStatistics();
    // Enable prefix bloom for SST files
    BlockBasedTableOptions table_options;
    table_options.filter_policy.reset(new BFP(10, bfp_impl));
    table_options.cache_index_and_filter_blocks = true;
    options.table_factory.reset(NewBlockBasedTableFactory(table_options));
    DestroyAndReopen(options);

    Slice upper_bound("foz90000");
    ReadOptions read_options;
    read_options.prefix_same_as_start = true;

    // first SST with fixed:1 BF
    ASSERT_OK(Put("foo2", "bar2"));
    ASSERT_OK(Put("foo", "bar"));
    ASSERT_OK(Put("foq1", "bar1"));
    ASSERT_OK(Put("fpa", "0"));
    dbfull()->Flush(FlushOptions());
    std::unique_ptr<Iterator> iter_old(db_->NewIterator(read_options));
    ASSERT_EQ(CountIter(iter_old, "foo"), 4);
    ASSERT_EQ(TestGetTickerCount(options, BLOOM_FILTER_PREFIX_CHECKED), 1);

    ASSERT_OK(dbfull()->SetOptions({{"prefix_extractor", "capped:3"}}));
    ASSERT_EQ(0, strcmp(dbfull()->GetOptions().prefix_extractor->Name(),
                        "rocksdb.CappedPrefix.3"));
    read_options.iterate_upper_bound = &upper_bound;
    std::unique_ptr<Iterator> iter(db_->NewIterator(read_options));
    ASSERT_EQ(CountIter(iter, "foo"), 2);
    ASSERT_EQ(TestGetTickerCount(options, BLOOM_FILTER_PREFIX_CHECKED),
              1 + using_full_builder);
    ASSERT_EQ(CountIter(iter, "gpk"), 0);
    ASSERT_EQ(TestGetTickerCount(options, BLOOM_FILTER_PREFIX_CHECKED),
              1 + using_full_builder);
    ASSERT_EQ(TestGetTickerCount(options, BLOOM_FILTER_PREFIX_USEFUL), 0);

    // second SST with capped:3 BF
    ASSERT_OK(Put("foo3", "bar3"));
    ASSERT_OK(Put("foo4", "bar4"));
    ASSERT_OK(Put("foq5", "bar5"));
    ASSERT_OK(Put("fpb", "1"));
    dbfull()->Flush(FlushOptions());
    {
      // BF is cappped:3 now
      std::unique_ptr<Iterator> iter_tmp(db_->NewIterator(read_options));
      ASSERT_EQ(CountIter(iter_tmp, "foo"), 4);
      ASSERT_EQ(TestGetTickerCount(options, BLOOM_FILTER_PREFIX_CHECKED),
                2 + using_full_builder * 2);
      ASSERT_EQ(TestGetTickerCount(options, BLOOM_FILTER_PREFIX_USEFUL), 0);
      ASSERT_EQ(CountIter(iter_tmp, "gpk"), 0);
      // both counters are incremented because BF is "not changed" for 1 of the
      // 2 SST files, so filter is checked once and found no match.
      ASSERT_EQ(TestGetTickerCount(options, BLOOM_FILTER_PREFIX_CHECKED),
                3 + using_full_builder * 2);
      ASSERT_EQ(TestGetTickerCount(options, BLOOM_FILTER_PREFIX_USEFUL), 1);
    }

    ASSERT_OK(dbfull()->SetOptions({{"prefix_extractor", "fixed:2"}}));
    ASSERT_EQ(0, strcmp(dbfull()->GetOptions().prefix_extractor->Name(),
                        "rocksdb.FixedPrefix.2"));
    // third SST with fixed:2 BF
    ASSERT_OK(Put("foo6", "bar6"));
    ASSERT_OK(Put("foo7", "bar7"));
    ASSERT_OK(Put("foq8", "bar8"));
    ASSERT_OK(Put("fpc", "2"));
    dbfull()->Flush(FlushOptions());
    {
      // BF is fixed:2 now
      std::unique_ptr<Iterator> iter_tmp(db_->NewIterator(read_options));
      ASSERT_EQ(CountIter(iter_tmp, "foo"), 9);
      // the first and last BF are checked
      ASSERT_EQ(TestGetTickerCount(options, BLOOM_FILTER_PREFIX_CHECKED),
                4 + using_full_builder * 3);
      ASSERT_EQ(TestGetTickerCount(options, BLOOM_FILTER_PREFIX_USEFUL), 1);
      ASSERT_EQ(CountIter(iter_tmp, "gpk"), 0);
      // only last BF is checked and not found
      ASSERT_EQ(TestGetTickerCount(options, BLOOM_FILTER_PREFIX_CHECKED),
                5 + using_full_builder * 3);
      ASSERT_EQ(TestGetTickerCount(options, BLOOM_FILTER_PREFIX_USEFUL), 2);
    }

    // iter_old can only see the first SST, so checked plus 1
    ASSERT_EQ(CountIter(iter_old, "foo"), 4);
    ASSERT_EQ(TestGetTickerCount(options, BLOOM_FILTER_PREFIX_CHECKED),
              6 + using_full_builder * 3);
    // iter was created after the first setoptions call so only full filter
    // will check the filter
    ASSERT_EQ(CountIter(iter, "foo"), 2);
    ASSERT_EQ(TestGetTickerCount(options, BLOOM_FILTER_PREFIX_CHECKED),
              6 + using_full_builder * 4);

    {
      // keys in all three SSTs are visible to iterator
      // The range of [foo, foz90000] is compatible with (fixed:1) and (fixed:2)
      // so +2 for checked counter
      std::unique_ptr<Iterator> iter_all(db_->NewIterator(read_options));
      ASSERT_EQ(CountIter(iter_all, "foo"), 9);
      ASSERT_EQ(TestGetTickerCount(options, BLOOM_FILTER_PREFIX_CHECKED),
                7 + using_full_builder * 5);
      ASSERT_EQ(TestGetTickerCount(options, BLOOM_FILTER_PREFIX_USEFUL), 2);
      ASSERT_EQ(CountIter(iter_all, "gpk"), 0);
      ASSERT_EQ(TestGetTickerCount(options, BLOOM_FILTER_PREFIX_CHECKED),
                8 + using_full_builder * 5);
      ASSERT_EQ(TestGetTickerCount(options, BLOOM_FILTER_PREFIX_USEFUL), 3);
    }
    ASSERT_OK(dbfull()->SetOptions({{"prefix_extractor", "capped:3"}}));
    ASSERT_EQ(0, strcmp(dbfull()->GetOptions().prefix_extractor->Name(),
                        "rocksdb.CappedPrefix.3"));
    {
      std::unique_ptr<Iterator> iter_all(db_->NewIterator(read_options));
      ASSERT_EQ(CountIter(iter_all, "foo"), 6);
      // all three SST are checked because the current options has the same as
      // the remaining SST (capped:3)
      ASSERT_EQ(TestGetTickerCount(options, BLOOM_FILTER_PREFIX_CHECKED),
                9 + using_full_builder * 7);
      ASSERT_EQ(TestGetTickerCount(options, BLOOM_FILTER_PREFIX_USEFUL), 3);
      ASSERT_EQ(CountIter(iter_all, "gpk"), 0);
      ASSERT_EQ(TestGetTickerCount(options, BLOOM_FILTER_PREFIX_CHECKED),
                10 + using_full_builder * 7);
      ASSERT_EQ(TestGetTickerCount(options, BLOOM_FILTER_PREFIX_USEFUL), 4);
    }
    // TODO(Zhongyi): Maybe also need to add Get calls to test point look up?
  }
}

// Create a new column family in a running DB, change prefix_extractor
// dynamically, verify the iterator created on the new column family behaves
// as expected
TEST_F(DBBloomFilterTest, DynamicBloomFilterNewColumnFamily) {
  int iteration = 0;
  for (auto bfp_impl : BFP::kAllFixedImpls) {
    Options options = CurrentOptions();
    options.create_if_missing = true;
    options.prefix_extractor.reset(NewFixedPrefixTransform(1));
    options.disable_auto_compactions = true;
    options.statistics = CreateDBStatistics();
    // Enable prefix bloom for SST files
    BlockBasedTableOptions table_options;
    table_options.cache_index_and_filter_blocks = true;
    table_options.filter_policy.reset(new BFP(10, bfp_impl));
    options.table_factory.reset(NewBlockBasedTableFactory(table_options));
    CreateAndReopenWithCF({"pikachu" + std::to_string(iteration)}, options);
    ReadOptions read_options;
    read_options.prefix_same_as_start = true;
    // create a new CF and set prefix_extractor dynamically
    options.prefix_extractor.reset(NewCappedPrefixTransform(3));
    CreateColumnFamilies({"ramen_dojo_" + std::to_string(iteration)}, options);
    ASSERT_EQ(0,
              strcmp(dbfull()->GetOptions(handles_[2]).prefix_extractor->Name(),
                     "rocksdb.CappedPrefix.3"));
    ASSERT_OK(Put(2, "foo3", "bar3"));
    ASSERT_OK(Put(2, "foo4", "bar4"));
    ASSERT_OK(Put(2, "foo5", "bar5"));
    ASSERT_OK(Put(2, "foq6", "bar6"));
    ASSERT_OK(Put(2, "fpq7", "bar7"));
    dbfull()->Flush(FlushOptions());
    {
      std::unique_ptr<Iterator> iter(
          db_->NewIterator(read_options, handles_[2]));
      ASSERT_EQ(CountIter(iter, "foo"), 3);
      ASSERT_EQ(TestGetTickerCount(options, BLOOM_FILTER_PREFIX_CHECKED), 0);
      ASSERT_EQ(TestGetTickerCount(options, BLOOM_FILTER_PREFIX_USEFUL), 0);
    }
    ASSERT_OK(
        dbfull()->SetOptions(handles_[2], {{"prefix_extractor", "fixed:2"}}));
    ASSERT_EQ(0,
              strcmp(dbfull()->GetOptions(handles_[2]).prefix_extractor->Name(),
                     "rocksdb.FixedPrefix.2"));
    {
      std::unique_ptr<Iterator> iter(
          db_->NewIterator(read_options, handles_[2]));
      ASSERT_EQ(CountIter(iter, "foo"), 4);
      ASSERT_EQ(TestGetTickerCount(options, BLOOM_FILTER_PREFIX_CHECKED), 0);
      ASSERT_EQ(TestGetTickerCount(options, BLOOM_FILTER_PREFIX_USEFUL), 0);
    }
    ASSERT_OK(dbfull()->DropColumnFamily(handles_[2]));
    dbfull()->DestroyColumnFamilyHandle(handles_[2]);
    handles_[2] = nullptr;
    ASSERT_OK(dbfull()->DropColumnFamily(handles_[1]));
    dbfull()->DestroyColumnFamilyHandle(handles_[1]);
    handles_[1] = nullptr;
    iteration++;
  }
}

// Verify it's possible to change prefix_extractor at runtime and iterators
// behaves as expected
TEST_F(DBBloomFilterTest, DynamicBloomFilterOptions) {
  for (auto bfp_impl : BFP::kAllFixedImpls) {
    Options options;
    options.create_if_missing = true;
    options.prefix_extractor.reset(NewFixedPrefixTransform(1));
    options.disable_auto_compactions = true;
    options.statistics = CreateDBStatistics();
    // Enable prefix bloom for SST files
    BlockBasedTableOptions table_options;
    table_options.cache_index_and_filter_blocks = true;
    table_options.filter_policy.reset(new BFP(10, bfp_impl));
    options.table_factory.reset(NewBlockBasedTableFactory(table_options));
    DestroyAndReopen(options);

    ASSERT_OK(Put("foo2", "bar2"));
    ASSERT_OK(Put("foo", "bar"));
    ASSERT_OK(Put("foo1", "bar1"));
    ASSERT_OK(Put("fpa", "0"));
    dbfull()->Flush(FlushOptions());
    ASSERT_OK(Put("foo3", "bar3"));
    ASSERT_OK(Put("foo4", "bar4"));
    ASSERT_OK(Put("foo5", "bar5"));
    ASSERT_OK(Put("fpb", "1"));
    dbfull()->Flush(FlushOptions());
    ASSERT_OK(Put("foo6", "bar6"));
    ASSERT_OK(Put("foo7", "bar7"));
    ASSERT_OK(Put("foo8", "bar8"));
    ASSERT_OK(Put("fpc", "2"));
    dbfull()->Flush(FlushOptions());

    ReadOptions read_options;
    read_options.prefix_same_as_start = true;
    {
      std::unique_ptr<Iterator> iter(db_->NewIterator(read_options));
      ASSERT_EQ(CountIter(iter, "foo"), 12);
      ASSERT_EQ(TestGetTickerCount(options, BLOOM_FILTER_PREFIX_CHECKED), 3);
      ASSERT_EQ(TestGetTickerCount(options, BLOOM_FILTER_PREFIX_USEFUL), 0);
    }
    std::unique_ptr<Iterator> iter_old(db_->NewIterator(read_options));
    ASSERT_EQ(CountIter(iter_old, "foo"), 12);
    ASSERT_EQ(TestGetTickerCount(options, BLOOM_FILTER_PREFIX_CHECKED), 6);
    ASSERT_EQ(TestGetTickerCount(options, BLOOM_FILTER_PREFIX_USEFUL), 0);

    ASSERT_OK(dbfull()->SetOptions({{"prefix_extractor", "capped:3"}}));
    ASSERT_EQ(0, strcmp(dbfull()->GetOptions().prefix_extractor->Name(),
                        "rocksdb.CappedPrefix.3"));
    {
      std::unique_ptr<Iterator> iter(db_->NewIterator(read_options));
      // "fp*" should be skipped
      ASSERT_EQ(CountIter(iter, "foo"), 9);
      ASSERT_EQ(TestGetTickerCount(options, BLOOM_FILTER_PREFIX_CHECKED), 6);
      ASSERT_EQ(TestGetTickerCount(options, BLOOM_FILTER_PREFIX_USEFUL), 0);
    }

    // iterator created before should not be affected and see all keys
    ASSERT_EQ(CountIter(iter_old, "foo"), 12);
    ASSERT_EQ(TestGetTickerCount(options, BLOOM_FILTER_PREFIX_CHECKED), 9);
    ASSERT_EQ(TestGetTickerCount(options, BLOOM_FILTER_PREFIX_USEFUL), 0);
    ASSERT_EQ(CountIter(iter_old, "abc"), 0);
    ASSERT_EQ(TestGetTickerCount(options, BLOOM_FILTER_PREFIX_CHECKED), 12);
    ASSERT_EQ(TestGetTickerCount(options, BLOOM_FILTER_PREFIX_USEFUL), 3);
  }
}

#endif  // ROCKSDB_LITE

}  // namespace ROCKSDB_NAMESPACE

int main(int argc, char** argv) {
  ROCKSDB_NAMESPACE::port::InstallStackTraceHandler();
  ::testing::InitGoogleTest(&argc, argv);
  return RUN_ALL_TESTS();
}<|MERGE_RESOLUTION|>--- conflicted
+++ resolved
@@ -1044,11 +1044,7 @@
 
  public:
   DBBloomFilterTestVaryPrefixAndFormatVer()
-<<<<<<< HEAD
-      : DBTestBase("/db_bloom_filter_tests") {}
-=======
       : DBTestBase("/db_bloom_filter_tests", /*env_do_fsync=*/true) {}
->>>>>>> ed431616
 
   ~DBBloomFilterTestVaryPrefixAndFormatVer() override {}
 
