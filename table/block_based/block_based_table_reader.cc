--- conflicted
+++ resolved
@@ -2015,424 +2015,6 @@
 
   return may_match;
 }
-
-<<<<<<< HEAD
-template <class TBlockIter, typename TValue>
-void BlockBasedTableIterator<TBlockIter, TValue>::Seek(const Slice& target) {
-  SeekImpl(&target);
-}
-
-template <class TBlockIter, typename TValue>
-void BlockBasedTableIterator<TBlockIter, TValue>::SeekToFirst() {
-  SeekImpl(nullptr);
-}
-
-template <class TBlockIter, typename TValue>
-void BlockBasedTableIterator<TBlockIter, TValue>::SeekImpl(
-    const Slice* target) {
-  is_out_of_bound_ = false;
-  is_at_first_key_from_index_ = false;
-  if (target && !CheckPrefixMayMatch(*target, IterDirection::kForward)) {
-    ResetDataIter();
-    return;
-  }
-
-  bool need_seek_index = true;
-  if (block_iter_points_to_real_block_ && block_iter_.Valid()) {
-    // Reseek.
-    prev_block_offset_ = index_iter_->value().handle.offset();
-
-    if (target) {
-      // We can avoid an index seek if:
-      // 1. The new seek key is larger than the current key
-      // 2. The new seek key is within the upper bound of the block
-      // Since we don't necessarily know the internal key for either
-      // the current key or the upper bound, we check user keys and
-      // exclude the equality case. Considering internal keys can
-      // improve for the boundary cases, but it would complicate the
-      // code.
-      if (user_comparator_.Compare(ExtractUserKey(*target),
-                                   block_iter_.user_key()) > 0 &&
-          user_comparator_.Compare(ExtractUserKey(*target),
-                                   index_iter_->user_key()) < 0) {
-        need_seek_index = false;
-      }
-    }
-  }
-
-  if (need_seek_index) {
-    if (target) {
-      index_iter_->Seek(*target);
-    } else {
-      index_iter_->SeekToFirst();
-    }
-
-    if (!index_iter_->Valid()) {
-      ResetDataIter();
-      return;
-    }
-  }
-
-  IndexValue v = index_iter_->value();
-  const bool same_block = block_iter_points_to_real_block_ &&
-                          v.handle.offset() == prev_block_offset_;
-
-  // TODO(kolmike): Remove the != kBlockCacheTier condition.
-  if (!v.first_internal_key.empty() && !same_block &&
-      (!target || icomp_.Compare(*target, v.first_internal_key) <= 0) &&
-      read_options_.read_tier != kBlockCacheTier) {
-    // Index contains the first key of the block, and it's >= target.
-    // We can defer reading the block.
-    is_at_first_key_from_index_ = true;
-    // ResetDataIter() will invalidate block_iter_. Thus, there is no need to
-    // call CheckDataBlockWithinUpperBound() to check for iterate_upper_bound
-    // as that will be done later when the data block is actually read.
-    ResetDataIter();
-  } else {
-    // Need to use the data block.
-    if (!same_block) {
-      InitDataBlock();
-    } else {
-      // When the user does a reseek, the iterate_upper_bound might have
-      // changed. CheckDataBlockWithinUpperBound() needs to be called
-      // explicitly if the reseek ends up in the same data block.
-      // If the reseek ends up in a different block, InitDataBlock() will do
-      // the iterator upper bound check.
-      CheckDataBlockWithinUpperBound();
-    }
-
-    if (target) {
-      block_iter_.Seek(*target);
-    } else {
-      block_iter_.SeekToFirst();
-    }
-    FindKeyForward();
-  }
-
-  CheckOutOfBound();
-
-  if (target) {
-    assert(!Valid() || ((block_type_ == BlockType::kIndex &&
-                         !table_->get_rep()->index_key_includes_seq)
-                            ? (user_comparator_.Compare(ExtractUserKey(*target),
-                                                        key()) <= 0)
-                            : (icomp_.Compare(*target, key()) <= 0)));
-  }
-}
-
-template <class TBlockIter, typename TValue>
-void BlockBasedTableIterator<TBlockIter, TValue>::SeekForPrev(
-    const Slice& target) {
-  is_out_of_bound_ = false;
-  is_at_first_key_from_index_ = false;
-  // For now totally disable prefix seek in auto prefix mode because we don't
-  // have logic
-  if (!CheckPrefixMayMatch(target, IterDirection::kBackward)) {
-    ResetDataIter();
-    return;
-  }
-
-  SavePrevIndexValue();
-
-  // Call Seek() rather than SeekForPrev() in the index block, because the
-  // target data block will likely to contain the position for `target`, the
-  // same as Seek(), rather than than before.
-  // For example, if we have three data blocks, each containing two keys:
-  //   [2, 4]  [6, 8] [10, 12]
-  //  (the keys in the index block would be [4, 8, 12])
-  // and the user calls SeekForPrev(7), we need to go to the second block,
-  // just like if they call Seek(7).
-  // The only case where the block is difference is when they seek to a position
-  // in the boundary. For example, if they SeekForPrev(5), we should go to the
-  // first block, rather than the second. However, we don't have the information
-  // to distinguish the two unless we read the second block. In this case, we'll
-  // end up with reading two blocks.
-  index_iter_->Seek(target);
-
-  if (!index_iter_->Valid()) {
-    if (!index_iter_->status().ok()) {
-      ResetDataIter();
-      return;
-    }
-
-    index_iter_->SeekToLast();
-    if (!index_iter_->Valid()) {
-      ResetDataIter();
-      return;
-    }
-  }
-
-  InitDataBlock();
-
-  block_iter_.SeekForPrev(target);
-
-  FindKeyBackward();
-  CheckDataBlockWithinUpperBound();
-  assert(!block_iter_.Valid() ||
-         icomp_.Compare(target, block_iter_.key()) >= 0);
-}
-
-template <class TBlockIter, typename TValue>
-void BlockBasedTableIterator<TBlockIter, TValue>::SeekToLast() {
-  is_out_of_bound_ = false;
-  is_at_first_key_from_index_ = false;
-  SavePrevIndexValue();
-  index_iter_->SeekToLast();
-  if (!index_iter_->Valid()) {
-    ResetDataIter();
-    return;
-  }
-  InitDataBlock();
-  block_iter_.SeekToLast();
-  FindKeyBackward();
-  CheckDataBlockWithinUpperBound();
-}
-
-template <class TBlockIter, typename TValue>
-void BlockBasedTableIterator<TBlockIter, TValue>::Next() {
-  if (is_at_first_key_from_index_ && !MaterializeCurrentBlock()) {
-    return;
-  }
-  assert(block_iter_points_to_real_block_);
-  block_iter_.Next();
-  FindKeyForward();
-  CheckOutOfBound();
-}
-
-template <class TBlockIter, typename TValue>
-bool BlockBasedTableIterator<TBlockIter, TValue>::NextAndGetResult(
-    IterateResult* result) {
-  Next();
-  bool is_valid = Valid();
-  if (is_valid) {
-    result->key = key();
-    result->may_be_out_of_upper_bound = MayBeOutOfUpperBound();
-  }
-  return is_valid;
-}
-
-template <class TBlockIter, typename TValue>
-void BlockBasedTableIterator<TBlockIter, TValue>::Prev() {
-  if (is_at_first_key_from_index_) {
-    is_at_first_key_from_index_ = false;
-
-    index_iter_->Prev();
-    if (!index_iter_->Valid()) {
-      return;
-    }
-
-    InitDataBlock();
-    block_iter_.SeekToLast();
-  } else {
-    assert(block_iter_points_to_real_block_);
-    block_iter_.Prev();
-  }
-
-  FindKeyBackward();
-}
-
-template <class TBlockIter, typename TValue>
-void BlockBasedTableIterator<TBlockIter, TValue>::InitDataBlock() {
-  BlockHandle data_block_handle = index_iter_->value().handle;
-  if (!block_iter_points_to_real_block_ ||
-      data_block_handle.offset() != prev_block_offset_ ||
-      // if previous attempt of reading the block missed cache, try again
-      block_iter_.status().IsIncomplete()) {
-    if (block_iter_points_to_real_block_) {
-      ResetDataIter();
-    }
-    auto* rep = table_->get_rep();
-
-    // Prefetch additional data for range scans (iterators). Enabled only for
-    // user reads.
-    // Implicit auto readahead:
-    //   Enabled after 2 sequential IOs when ReadOptions.readahead_size == 0.
-    // Explicit user requested readahead:
-    //   Enabled from the very first IO when ReadOptions.readahead_size is set.
-    if (lookup_context_.caller != TableReaderCaller::kCompaction) {
-      if (read_options_.readahead_size == 0) {
-        // Implicit auto readahead
-        num_file_reads_++;
-        if (num_file_reads_ >
-            BlockBasedTable::kMinNumFileReadsToStartAutoReadahead) {
-          if (!rep->file->use_direct_io() &&
-              (data_block_handle.offset() +
-                   static_cast<size_t>(block_size(data_block_handle)) >
-               readahead_limit_)) {
-            // Buffered I/O
-            // Discarding the return status of Prefetch calls intentionally, as
-            // we can fallback to reading from disk if Prefetch fails.
-            rep->file->Prefetch(data_block_handle.offset(), readahead_size_);
-            readahead_limit_ = static_cast<size_t>(data_block_handle.offset() +
-                                                   readahead_size_);
-            // Keep exponentially increasing readahead size until
-            // kMaxAutoReadaheadSize.
-            readahead_size_ = std::min(BlockBasedTable::kMaxAutoReadaheadSize,
-                                       readahead_size_ * 2);
-          } else if (rep->file->use_direct_io() && !prefetch_buffer_) {
-            // Direct I/O
-            // Let FilePrefetchBuffer take care of the readahead.
-            rep->CreateFilePrefetchBuffer(
-                BlockBasedTable::kInitAutoReadaheadSize,
-                BlockBasedTable::kMaxAutoReadaheadSize, &prefetch_buffer_);
-          }
-        }
-      } else if (!prefetch_buffer_) {
-        // Explicit user requested readahead
-        // The actual condition is:
-        // if (read_options_.readahead_size != 0 && !prefetch_buffer_)
-        rep->CreateFilePrefetchBuffer(read_options_.readahead_size,
-                                      read_options_.readahead_size,
-                                      &prefetch_buffer_);
-      }
-    } else if (!prefetch_buffer_) {
-      rep->CreateFilePrefetchBuffer(compaction_readahead_size_,
-                                    compaction_readahead_size_,
-                                    &prefetch_buffer_);
-    }
-
-    Status s;
-    table_->NewDataBlockIterator<TBlockIter>(
-        read_options_, data_block_handle, &block_iter_, block_type_,
-        /*get_context=*/nullptr, &lookup_context_, s, prefetch_buffer_.get(),
-        /*for_compaction=*/lookup_context_.caller ==
-            TableReaderCaller::kCompaction);
-    block_iter_points_to_real_block_ = true;
-    CheckDataBlockWithinUpperBound();
-  }
-}
-
-template <class TBlockIter, typename TValue>
-bool BlockBasedTableIterator<TBlockIter, TValue>::MaterializeCurrentBlock() {
-  assert(is_at_first_key_from_index_);
-  assert(!block_iter_points_to_real_block_);
-  assert(index_iter_->Valid());
-
-  is_at_first_key_from_index_ = false;
-  InitDataBlock();
-  assert(block_iter_points_to_real_block_);
-  block_iter_.SeekToFirst();
-
-  if (!block_iter_.Valid() ||
-      icomp_.Compare(block_iter_.key(),
-                     index_iter_->value().first_internal_key) != 0) {
-    // Uh oh.
-    block_iter_.Invalidate(Status::Corruption(
-        "first key in index doesn't match first key in block"));
-    return false;
-  }
-
-  return true;
-}
-
-template <class TBlockIter, typename TValue>
-void BlockBasedTableIterator<TBlockIter, TValue>::FindKeyForward() {
-  // This method's code is kept short to make it likely to be inlined.
-
-  assert(!is_out_of_bound_);
-  assert(block_iter_points_to_real_block_);
-
-  if (!block_iter_.Valid()) {
-    // This is the only call site of FindBlockForward(), but it's extracted into
-    // a separate method to keep FindKeyForward() short and likely to be
-    // inlined. When transitioning to a different block, we call
-    // FindBlockForward(), which is much longer and is probably not inlined.
-    FindBlockForward();
-  } else {
-    // This is the fast path that avoids a function call.
-  }
-}
-
-template <class TBlockIter, typename TValue>
-void BlockBasedTableIterator<TBlockIter, TValue>::FindBlockForward() {
-  // TODO the while loop inherits from two-level-iterator. We don't know
-  // whether a block can be empty so it can be replaced by an "if".
-  do {
-    if (!block_iter_.status().ok()) {
-      return;
-    }
-    // Whether next data block is out of upper bound, if there is one.
-    const bool next_block_is_out_of_bound =
-        read_options_.iterate_upper_bound != nullptr &&
-        block_iter_points_to_real_block_ && !data_block_within_upper_bound_;
-    assert(!next_block_is_out_of_bound ||
-           user_comparator_.Compare(*read_options_.iterate_upper_bound,
-                                    index_iter_->user_key()) <= 0);
-    ResetDataIter();
-    index_iter_->Next();
-    if (next_block_is_out_of_bound) {
-      // The next block is out of bound. No need to read it.
-      TEST_SYNC_POINT_CALLBACK("BlockBasedTableIterator:out_of_bound", nullptr);
-      // We need to make sure this is not the last data block before setting
-      // is_out_of_bound_, since the index key for the last data block can be
-      // larger than smallest key of the next file on the same level.
-      if (index_iter_->Valid()) {
-        is_out_of_bound_ = true;
-      }
-      return;
-    }
-
-    if (!index_iter_->Valid()) {
-      return;
-    }
-
-    IndexValue v = index_iter_->value();
-
-    // TODO(kolmike): Remove the != kBlockCacheTier condition.
-    if (!v.first_internal_key.empty() &&
-        read_options_.read_tier != kBlockCacheTier) {
-      // Index contains the first key of the block. Defer reading the block.
-      is_at_first_key_from_index_ = true;
-      return;
-    }
-
-    InitDataBlock();
-    block_iter_.SeekToFirst();
-  } while (!block_iter_.Valid());
-}
-
-template <class TBlockIter, typename TValue>
-void BlockBasedTableIterator<TBlockIter, TValue>::FindKeyBackward() {
-  while (!block_iter_.Valid()) {
-    if (!block_iter_.status().ok()) {
-      return;
-    }
-
-    ResetDataIter();
-    index_iter_->Prev();
-
-    if (index_iter_->Valid()) {
-      InitDataBlock();
-      block_iter_.SeekToLast();
-    } else {
-      return;
-    }
-  }
-
-  // We could have check lower bound here too, but we opt not to do it for
-  // code simplicity.
-}
-
-template <class TBlockIter, typename TValue>
-void BlockBasedTableIterator<TBlockIter, TValue>::CheckOutOfBound() {
-  if (read_options_.iterate_upper_bound != nullptr && Valid()) {
-    is_out_of_bound_ = user_comparator_.Compare(
-                           *read_options_.iterate_upper_bound, user_key()) <= 0;
-  }
-}
-
-template <class TBlockIter, typename TValue>
-void BlockBasedTableIterator<TBlockIter,
-                             TValue>::CheckDataBlockWithinUpperBound() {
-  if (read_options_.iterate_upper_bound != nullptr &&
-      block_iter_points_to_real_block_) {
-    data_block_within_upper_bound_ =
-        (user_comparator_.Compare(*read_options_.iterate_upper_bound,
-                                  index_iter_->user_key()) > 0);
-  }
-}
-=======
->>>>>>> 1e7fed86
 
 InternalIterator* BlockBasedTable::NewIterator(
     const ReadOptions& read_options, const SliceTransform* prefix_extractor,
