--- conflicted
+++ resolved
@@ -1190,7 +1190,6 @@
   }
   if (!io_s.ok() && s.ok()) {
     r->SetStatus(io_s);
-<<<<<<< HEAD
   }
 }
 
@@ -1260,10 +1259,11 @@
   }
 }
 
-=======
-  }
-}
-
+Status BlockBasedTableBuilder::status() const { return rep_->GetStatus(); }
+
+IOStatus BlockBasedTableBuilder::io_status() const {
+  return rep_->GetIOStatus();
+}
 void BlockBasedTableBuilder::BGWorkWriteRawBlock() {
   Rep* r = rep_;
   ParallelCompressionRep::BlockRepSlot* slot;
@@ -1330,7 +1330,6 @@
   }
 }
 
->>>>>>> 803a517b
 Status BlockBasedTableBuilder::status() const { return rep_->GetStatus(); }
 
 IOStatus BlockBasedTableBuilder::io_status() const {
