//  Copyright (c) 2011-present, Facebook, Inc.  All rights reserved.
//  This source code is licensed under both the GPLv2 (found in the
//  COPYING file in the root directory) and Apache 2.0 License
//  (found in the LICENSE.Apache file in the root directory).

#pragma once
#ifndef ROCKSDB_LITE
#include <atomic>
#include <memory>

#include "rocksdb/table_properties.h"

namespace ROCKSDB_NAMESPACE {

// A factory of a table property collector that marks a SST
// file as need-compaction when it observe at least "D" deletion
<<<<<<< HEAD
// entries in any "N" consecutive entires or the ratio of tombstone
=======
// entries in any "N" consecutive entries or the ratio of tombstone
>>>>>>> ed431616
// entries in the whole file >= the specified deletion ratio.
class CompactOnDeletionCollectorFactory
    : public TablePropertiesCollectorFactory {
 public:
  ~CompactOnDeletionCollectorFactory() {}

  TablePropertiesCollector* CreateTablePropertiesCollector(
      TablePropertiesCollectorFactory::Context context) override;

  // Change the value of sliding_window_size "N"
  // Setting it to 0 disables the delete triggered compaction
  void SetWindowSize(size_t sliding_window_size) {
    sliding_window_size_.store(sliding_window_size);
  }

  // Change the value of deletion_trigger "D"
  void SetDeletionTrigger(size_t deletion_trigger) {
    deletion_trigger_.store(deletion_trigger);
  }

  // Change deletion ratio.
  // @param deletion_ratio, if <= 0 or > 1, disable triggering compaction
  //     based on deletion ratio.
  void SetDeletionRatio(double deletion_ratio) {
    deletion_ratio_.store(deletion_ratio);
  }

  const char* Name() const override {
    return "CompactOnDeletionCollector";
  }

  std::string ToString() const override;

 private:
  friend std::shared_ptr<CompactOnDeletionCollectorFactory>
  NewCompactOnDeletionCollectorFactory(size_t sliding_window_size,
                                       size_t deletion_trigger,
                                       double deletion_ratio);
  // A factory of a table property collector that marks a SST
  // file as need-compaction when it observe at least "D" deletion
<<<<<<< HEAD
  // entries in any "N" consecutive entires, or the ratio of tombstone
=======
  // entries in any "N" consecutive entries, or the ratio of tombstone
>>>>>>> ed431616
  // entries >= deletion_ratio.
  //
  // @param sliding_window_size "N"
  // @param deletion_trigger "D"
  // @param deletion_ratio, if <= 0 or > 1, disable triggering compaction
  //     based on deletion ratio.
  CompactOnDeletionCollectorFactory(size_t sliding_window_size,
                                    size_t deletion_trigger,
                                    double deletion_ratio)
      : sliding_window_size_(sliding_window_size),
        deletion_trigger_(deletion_trigger),
        deletion_ratio_(deletion_ratio) {}

  std::atomic<size_t> sliding_window_size_;
  std::atomic<size_t> deletion_trigger_;
  std::atomic<double> deletion_ratio_;
};

// Creates a factory of a table property collector that marks a SST
// file as need-compaction when it observe at least "D" deletion
<<<<<<< HEAD
// entries in any "N" consecutive entires, or the ratio of tombstone
=======
// entries in any "N" consecutive entries, or the ratio of tombstone
>>>>>>> ed431616
// entries >= deletion_ratio.
//
// @param sliding_window_size "N". Note that this number will be
//     round up to the smallest multiple of 128 that is no less
//     than the specified size.
// @param deletion_trigger "D".  Note that even when "N" is changed,
//     the specified number for "D" will not be changed.
// @param deletion_ratio, if <= 0 or > 1, disable triggering compaction
//     based on deletion ratio. Disabled by default.
extern std::shared_ptr<CompactOnDeletionCollectorFactory>
NewCompactOnDeletionCollectorFactory(size_t sliding_window_size,
                                     size_t deletion_trigger,
                                     double deletion_ratio = 0);
}  // namespace ROCKSDB_NAMESPACE

#endif  // !ROCKSDB_LITE<|MERGE_RESOLUTION|>--- conflicted
+++ resolved
@@ -14,11 +14,7 @@
 
 // A factory of a table property collector that marks a SST
 // file as need-compaction when it observe at least "D" deletion
-<<<<<<< HEAD
-// entries in any "N" consecutive entires or the ratio of tombstone
-=======
 // entries in any "N" consecutive entries or the ratio of tombstone
->>>>>>> ed431616
 // entries in the whole file >= the specified deletion ratio.
 class CompactOnDeletionCollectorFactory
     : public TablePropertiesCollectorFactory {
@@ -59,11 +55,7 @@
                                        double deletion_ratio);
   // A factory of a table property collector that marks a SST
   // file as need-compaction when it observe at least "D" deletion
-<<<<<<< HEAD
-  // entries in any "N" consecutive entires, or the ratio of tombstone
-=======
   // entries in any "N" consecutive entries, or the ratio of tombstone
->>>>>>> ed431616
   // entries >= deletion_ratio.
   //
   // @param sliding_window_size "N"
@@ -84,11 +76,7 @@
 
 // Creates a factory of a table property collector that marks a SST
 // file as need-compaction when it observe at least "D" deletion
-<<<<<<< HEAD
-// entries in any "N" consecutive entires, or the ratio of tombstone
-=======
 // entries in any "N" consecutive entries, or the ratio of tombstone
->>>>>>> ed431616
 // entries >= deletion_ratio.
 //
 // @param sliding_window_size "N". Note that this number will be
