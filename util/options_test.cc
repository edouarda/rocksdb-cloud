--- conflicted
+++ resolved
@@ -1500,396 +1500,6 @@
                 "Escape \\# and # comment together   ."),
             "Escape \\# and");
 }
-<<<<<<< HEAD
-
-// Only run the tests to verify new fields in options are settable through
-// string on limited platforms as it depends on behavior of compilers.
-#ifdef OS_LINUX
-#ifndef __clang__
-const char kSpecialChar = 'R';
-typedef std::vector<std::pair<int, size_t>> OffsetGap;
-
-void FillWithSpecialChar(char* start_ptr, size_t total_size,
-                         const OffsetGap& blacklist) {
-  size_t offset = 0;
-  for (auto& pair : blacklist) {
-    std::memset(start_ptr + offset, kSpecialChar, pair.first - offset);
-    offset = pair.first + pair.second;
-  }
-  std::memset(start_ptr + offset, kSpecialChar, total_size - offset);
-}
-
-int NumUnsetBytes(char* start_ptr, size_t total_size,
-                  const OffsetGap& blacklist) {
-  int total_unset_bytes_base = 0;
-  size_t offset = 0;
-  for (auto& pair : blacklist) {
-    for (char* ptr = start_ptr + offset; ptr < start_ptr + pair.first; ptr++) {
-      if (*ptr == kSpecialChar) {
-        total_unset_bytes_base++;
-      }
-      offset = pair.first + pair.second;
-    }
-  }
-  for (char* ptr = start_ptr + offset; ptr < start_ptr + total_size; ptr++) {
-    if (*ptr == kSpecialChar) {
-      total_unset_bytes_base++;
-    }
-  }
-  return total_unset_bytes_base;
-}
-
-// If the test fails, likely a new option is added to BlockBasedTableOptions
-// but it cannot be set through GetBlockBasedTableOptionsFromString(), or the
-// test is not updated accordingly.
-// After adding an option, we need to make sure it is settable by
-// GetBlockBasedTableOptionsFromString() and add the option to the input string
-// passed to the GetBlockBasedTableOptionsFromString() in this test.
-// If it is a complicated type, you also need to add the field to
-// kBbtoBlacklist, and maybe add customized verification for it.
-TEST_F(OptionsParserTest, BlockBasedTableOptionsAllFieldsSettable) {
-  // Items in the form of <offset, size>. Need to be in ascending order
-  // and not overlapping. Need to updated if new pointer-option is added.
-  const OffsetGap kBbtoBlacklist = {
-      {offsetof(struct BlockBasedTableOptions, flush_block_policy_factory),
-       sizeof(std::shared_ptr<FlushBlockPolicyFactory>)},
-      {offsetof(struct BlockBasedTableOptions, block_cache),
-       sizeof(std::shared_ptr<Cache>)},
-      {offsetof(struct BlockBasedTableOptions, page_cache),
-       sizeof(std::shared_ptr<PageCache>)},
-      {offsetof(struct BlockBasedTableOptions, block_cache_compressed),
-       sizeof(std::shared_ptr<Cache>)},
-      {offsetof(struct BlockBasedTableOptions, filter_policy),
-       sizeof(std::shared_ptr<const FilterPolicy>)},
-  };
-
-  // In this test, we catch a new option of BlockBasedTableOptions that is not
-  // settable through GetBlockBasedTableOptionsFromString().
-  // We count padding bytes of the option struct, and assert it to be the same
-  // as unset bytes of an option struct initialized by
-  // GetBlockBasedTableOptionsFromString().
-
-  char* bbto_ptr = new char[sizeof(BlockBasedTableOptions)];
-
-  // Count padding bytes by setting all bytes in the memory to a special char,
-  // copy a well constructed struct to this memory and see how many special
-  // bytes left.
-  BlockBasedTableOptions* bbto = new (bbto_ptr) BlockBasedTableOptions();
-  FillWithSpecialChar(bbto_ptr, sizeof(BlockBasedTableOptions), kBbtoBlacklist);
-  // It based on the behavior of compiler that padding bytes are not changed
-  // when copying the struct. It's prone to failure when compiler behavior
-  // changes. We verify there is unset bytes to detect the case.
-  *bbto = BlockBasedTableOptions();
-  int unset_bytes_base =
-      NumUnsetBytes(bbto_ptr, sizeof(BlockBasedTableOptions), kBbtoBlacklist);
-  ASSERT_GT(unset_bytes_base, 0);
-  bbto->~BlockBasedTableOptions();
-
-  // Construct the base option passed into
-  // GetBlockBasedTableOptionsFromString().
-  bbto = new (bbto_ptr) BlockBasedTableOptions();
-  FillWithSpecialChar(bbto_ptr, sizeof(BlockBasedTableOptions), kBbtoBlacklist);
-  // This option is not setable:
-  bbto->use_delta_encoding = true;
-
-  char* new_bbto_ptr = new char[sizeof(BlockBasedTableOptions)];
-  BlockBasedTableOptions* new_bbto =
-      new (new_bbto_ptr) BlockBasedTableOptions();
-  FillWithSpecialChar(new_bbto_ptr, sizeof(BlockBasedTableOptions),
-                      kBbtoBlacklist);
-
-  // Need to update the option string if a new option is added.
-  ASSERT_OK(GetBlockBasedTableOptionsFromString(
-      *bbto,
-      "cache_index_and_filter_blocks=1;index_type=kHashSearch;"
-      "checksum=kxxHash;hash_index_allow_collision=1;no_block_cache=1;"
-      "block_cache=1M;block_cache_compressed=1k;block_size=1024;"
-      "block_size_deviation=8;block_restart_interval=4; "
-      "index_block_restart_interval=4;"
-      "filter_policy=bloomfilter:4:true;whole_key_filtering=1;"
-      "skip_table_builder_flush=1;format_version=1;"
-      "hash_index_allow_collision=false;",
-      new_bbto));
-
-  ASSERT_EQ(unset_bytes_base,
-            NumUnsetBytes(new_bbto_ptr, sizeof(BlockBasedTableOptions),
-                          kBbtoBlacklist));
-
-  ASSERT_TRUE(new_bbto->block_cache.get() != nullptr);
-  ASSERT_TRUE(new_bbto->block_cache_compressed.get() != nullptr);
-  ASSERT_TRUE(new_bbto->filter_policy.get() != nullptr);
-
-  bbto->~BlockBasedTableOptions();
-  new_bbto->~BlockBasedTableOptions();
-
-  delete[] bbto_ptr;
-  delete[] new_bbto_ptr;
-}
-
-// If the test fails, likely a new option is added to DBOptions
-// but it cannot be set through GetDBOptionsFromString(), or the test is not
-// updated accordingly.
-// After adding an option, we need to make sure it is settable by
-// GetDBOptionsFromString() and add the option to the input string passed to
-// DBOptionsFromString()in this test.
-// If it is a complicated type, you also need to add the field to
-// kDBOptionsBlacklist, and maybe add customized verification for it.
-TEST_F(OptionsParserTest, DBOptionsAllFieldsSettable) {
-  const OffsetGap kDBOptionsBlacklist = {
-      {offsetof(struct DBOptions, env), sizeof(Env*)},
-      {offsetof(struct DBOptions, rate_limiter),
-       sizeof(std::shared_ptr<RateLimiter>)},
-      {offsetof(struct DBOptions, sst_file_manager),
-       sizeof(std::shared_ptr<SstFileManager>)},
-      {offsetof(struct DBOptions, info_log), sizeof(std::shared_ptr<Logger>)},
-      {offsetof(struct DBOptions, statistics),
-       sizeof(std::shared_ptr<Statistics>)},
-      {offsetof(struct DBOptions, db_paths), sizeof(std::vector<DbPath>)},
-      {offsetof(struct DBOptions, db_log_dir), sizeof(std::string)},
-      {offsetof(struct DBOptions, wal_dir), sizeof(std::string)},
-      {offsetof(struct DBOptions, listeners),
-       sizeof(std::vector<std::shared_ptr<EventListener>>)},
-      {offsetof(struct DBOptions, row_cache), sizeof(std::shared_ptr<Cache>)},
-      {offsetof(struct DBOptions, wal_filter), sizeof(const WalFilter*)},
-  };
-
-  char* options_ptr = new char[sizeof(DBOptions)];
-
-  // Count padding bytes by setting all bytes in the memory to a special char,
-  // copy a well constructed struct to this memory and see how many special
-  // bytes left.
-  DBOptions* options = new (options_ptr) DBOptions();
-  FillWithSpecialChar(options_ptr, sizeof(DBOptions), kDBOptionsBlacklist);
-  // It based on the behavior of compiler that padding bytes are not changed
-  // when copying the struct. It's prone to failure when compiler behavior
-  // changes. We verify there is unset bytes to detect the case.
-  *options = DBOptions();
-  int unset_bytes_base =
-      NumUnsetBytes(options_ptr, sizeof(DBOptions), kDBOptionsBlacklist);
-  ASSERT_GT(unset_bytes_base, 0);
-  options->~DBOptions();
-
-  options = new (options_ptr) DBOptions();
-  FillWithSpecialChar(options_ptr, sizeof(DBOptions), kDBOptionsBlacklist);
-
-  char* new_options_ptr = new char[sizeof(DBOptions)];
-  DBOptions* new_options = new (new_options_ptr) DBOptions();
-  FillWithSpecialChar(new_options_ptr, sizeof(DBOptions), kDBOptionsBlacklist);
-
-  // Need to update the option string if a new option is added.
-  ASSERT_OK(
-      GetDBOptionsFromString(*options,
-                             "wal_bytes_per_sync=4295048118;"
-                             "delete_obsolete_files_period_micros=4294967758;"
-                             "WAL_ttl_seconds=4295008036;"
-                             "WAL_size_limit_MB=4295036161;"
-                             "wal_dir=path/to/wal_dir;"
-                             "db_write_buffer_size=2587;"
-                             "max_subcompactions=64330;"
-                             "table_cache_numshardbits=28;"
-                             "max_open_files=72;"
-                             "max_file_opening_threads=35;"
-                             "base_background_compactions=3;"
-                             "max_background_compactions=33;"
-                             "use_fsync=true;"
-                             "use_adaptive_mutex=false;"
-                             "max_total_wal_size=4295005604;"
-                             "compaction_readahead_size=0;"
-                             "new_table_reader_for_compaction_inputs=false;"
-                             "keep_log_file_num=4890;"
-                             "skip_stats_update_on_db_open=false;"
-                             "max_manifest_file_size=4295009941;"
-                             "db_log_dir=path/to/db_log_dir;"
-                             "skip_log_error_on_recovery=true;"
-                             "writable_file_max_buffer_size=1048576;"
-                             "paranoid_checks=true;"
-                             "is_fd_close_on_exec=false;"
-                             "bytes_per_sync=4295013613;"
-                             "enable_thread_tracking=false;"
-                             "disable_data_sync=false;"
-                             "recycle_log_file_num=0;"
-                             "disableDataSync=false;"
-                             "create_missing_column_families=true;"
-                             "log_file_time_to_roll=3097;"
-                             "max_background_flushes=35;"
-                             "create_if_missing=false;"
-                             "error_if_exists=true;"
-                             "allow_os_buffer=false;"
-                             "delayed_write_rate=4294976214;"
-                             "manifest_preallocation_size=1222;"
-                             "allow_mmap_writes=false;"
-                             "stats_dump_period_sec=70127;"
-                             "allow_fallocate=true;"
-                             "allow_mmap_reads=false;"
-                             "max_log_file_size=4607;"
-                             "random_access_max_buffer_size=1048576;"
-                             "advise_random_on_open=true;"
-                             "fail_if_options_file_error=false;"
-                             "allow_concurrent_memtable_write=true;"
-                             "wal_recovery_mode=kPointInTimeRecovery;"
-                             "enable_write_thread_adaptive_yield=true;"
-                             "write_thread_slow_yield_usec=5;"
-                             "write_thread_max_yield_usec=1000;"
-                             "access_hint_on_compaction_start=NONE;"
-                             "info_log_level=DEBUG_LEVEL;",
-                             new_options));
-
-  ASSERT_EQ(unset_bytes_base, NumUnsetBytes(new_options_ptr, sizeof(DBOptions),
-                                            kDBOptionsBlacklist));
-
-  options->~DBOptions();
-  new_options->~DBOptions();
-
-  delete[] options_ptr;
-  delete[] new_options_ptr;
-}
-
-// If the test fails, likely a new option is added to ColumnFamilyOptions
-// but it cannot be set through GetColumnFamilyOptionsFromString(), or the
-// test is not updated accordingly.
-// After adding an option, we need to make sure it is settable by
-// GetColumnFamilyOptionsFromString() and add the option to the input
-// string passed to GetColumnFamilyOptionsFromString()in this test.
-// If it is a complicated type, you also need to add the field to
-// kColumnFamilyOptionsBlacklist, and maybe add customized verification
-// for it.
-TEST_F(OptionsParserTest, ColumnFamilyOptionsAllFieldsSettable) {
-  const OffsetGap kColumnFamilyOptionsBlacklist = {
-      {offsetof(struct ColumnFamilyOptions, comparator), sizeof(Comparator*)},
-      {offsetof(struct ColumnFamilyOptions, merge_operator),
-       sizeof(std::shared_ptr<MergeOperator>)},
-      {offsetof(struct ColumnFamilyOptions, compaction_filter),
-       sizeof(const CompactionFilter*)},
-      {offsetof(struct ColumnFamilyOptions, compaction_filter_factory),
-       sizeof(std::shared_ptr<CompactionFilterFactory>)},
-      {offsetof(struct ColumnFamilyOptions, compression_per_level),
-       sizeof(std::vector<CompressionType>)},
-      {offsetof(struct ColumnFamilyOptions, prefix_extractor),
-       sizeof(std::shared_ptr<const SliceTransform>)},
-      {offsetof(struct ColumnFamilyOptions,
-                max_bytes_for_level_multiplier_additional),
-       sizeof(std::vector<int>)},
-      {offsetof(struct ColumnFamilyOptions, memtable_factory),
-       sizeof(std::shared_ptr<MemTableRepFactory>)},
-      {offsetof(struct ColumnFamilyOptions, table_factory),
-       sizeof(std::shared_ptr<TableFactory>)},
-      {offsetof(struct ColumnFamilyOptions,
-                table_properties_collector_factories),
-       sizeof(ColumnFamilyOptions::TablePropertiesCollectorFactories)},
-      {offsetof(struct ColumnFamilyOptions, inplace_callback),
-       sizeof(UpdateStatus (*)(char*, uint32_t*, Slice, std::string*))},
-  };
-
-  char* options_ptr = new char[sizeof(ColumnFamilyOptions)];
-
-  // Count padding bytes by setting all bytes in the memory to a special char,
-  // copy a well constructed struct to this memory and see how many special
-  // bytes left.
-  ColumnFamilyOptions* options = new (options_ptr) ColumnFamilyOptions();
-  FillWithSpecialChar(options_ptr, sizeof(ColumnFamilyOptions),
-                      kColumnFamilyOptionsBlacklist);
-  // It based on the behavior of compiler that padding bytes are not changed
-  // when copying the struct. It's prone to failure when compiler behavior
-  // changes. We verify there is unset bytes to detect the case.
-  *options = ColumnFamilyOptions();
-
-  // Deprecatd option which is not initialized. Need to set it to avoid
-  // Valgrind error
-  options->max_mem_compaction_level = 0;
-
-  int unset_bytes_base = NumUnsetBytes(options_ptr, sizeof(ColumnFamilyOptions),
-                                       kColumnFamilyOptionsBlacklist);
-  ASSERT_GT(unset_bytes_base, 0);
-  options->~ColumnFamilyOptions();
-
-  options = new (options_ptr) ColumnFamilyOptions();
-  FillWithSpecialChar(options_ptr, sizeof(ColumnFamilyOptions),
-                      kColumnFamilyOptionsBlacklist);
-
-  // Following options are not settable through
-  // GetColumnFamilyOptionsFromString():
-  options->rate_limit_delay_max_milliseconds = 33;
-  options->compaction_pri = CompactionPri::kOldestSmallestSeqFirst;
-  options->compaction_options_universal = CompactionOptionsUniversal();
-  options->compression_opts = CompressionOptions();
-  options->hard_rate_limit = 0;
-  options->soft_rate_limit = 0;
-  options->compaction_options_fifo = CompactionOptionsFIFO();
-  options->max_mem_compaction_level = 0;
-
-  char* new_options_ptr = new char[sizeof(ColumnFamilyOptions)];
-  ColumnFamilyOptions* new_options =
-      new (new_options_ptr) ColumnFamilyOptions();
-  FillWithSpecialChar(new_options_ptr, sizeof(ColumnFamilyOptions),
-                      kColumnFamilyOptionsBlacklist);
-
-  // Need to update the option string if a new option is added.
-  ASSERT_OK(GetColumnFamilyOptionsFromString(
-      *options,
-      "compaction_filter_factory=mpudlojcujCompactionFilterFactory;"
-      "table_factory=PlainTable;"
-      "prefix_extractor=rocksdb.CappedPrefix.13;"
-      "comparator=leveldb.BytewiseComparator;"
-      "compression_per_level=kBZip2Compression:kBZip2Compression:"
-      "kBZip2Compression:kNoCompression:kZlibCompression:kBZip2Compression:"
-      "kSnappyCompression;"
-      "max_bytes_for_level_base=986;"
-      "bloom_locality=8016;"
-      "target_file_size_base=4294976376;"
-      "memtable_prefix_bloom_huge_page_tlb_size=2557;"
-      "max_successive_merges=5497;"
-      "max_sequential_skip_in_iterations=4294971408;"
-      "arena_block_size=1893;"
-      "target_file_size_multiplier=35;"
-      "source_compaction_factor=54;"
-      "min_write_buffer_number_to_merge=9;"
-      "max_write_buffer_number=84;"
-      "write_buffer_size=1653;"
-      "max_grandparent_overlap_factor=64;"
-      "max_bytes_for_level_multiplier=60;"
-      "memtable_factory=SkipListFactory;"
-      "compression=kNoCompression;"
-      "min_partial_merge_operands=7576;"
-      "level0_stop_writes_trigger=33;"
-      "num_levels=99;"
-      "level0_slowdown_writes_trigger=22;"
-      "level0_file_num_compaction_trigger=14;"
-      "expanded_compaction_factor=34;"
-      "compaction_filter=urxcqstuwnCompactionFilter;"
-      "soft_rate_limit=530.615385;"
-      "soft_pending_compaction_bytes_limit=0;"
-      "max_write_buffer_number_to_maintain=84;"
-      "verify_checksums_in_compaction=false;"
-      "merge_operator=aabcxehazrMergeOperator;"
-      "memtable_prefix_bloom_bits=4642;"
-      "paranoid_file_checks=true;"
-      "inplace_update_num_locks=7429;"
-      "optimize_filters_for_hits=false;"
-      "level_compaction_dynamic_level_bytes=false;"
-      "inplace_update_support=false;"
-      "compaction_style=kCompactionStyleFIFO;"
-      "memtable_prefix_bloom_probes=2511;"
-      "purge_redundant_kvs_while_flush=true;"
-      "filter_deletes=false;"
-      "hard_pending_compaction_bytes_limit=0;"
-      "disable_auto_compactions=false;"
-      "compaction_measure_io_stats=true;",
-      new_options));
-
-  ASSERT_EQ(unset_bytes_base,
-            NumUnsetBytes(new_options_ptr, sizeof(ColumnFamilyOptions),
-                          kColumnFamilyOptionsBlacklist));
-
-  options->~ColumnFamilyOptions();
-  new_options->~ColumnFamilyOptions();
-
-  delete[] options_ptr;
-  delete[] new_options_ptr;
-}
-#endif  // !__clang__
-#endif  // OS_LINUX
-=======
->>>>>>> 644f978c
 #endif  // !ROCKSDB_LITE
 }  // namespace rocksdb
 
